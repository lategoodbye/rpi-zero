--- conflicted
+++ resolved
@@ -34,27 +34,6 @@
 #define NCI_MAX_NUM_CONN					10
 
 /* NCI Status Codes */
-<<<<<<< HEAD
-#define	NCI_STATUS_OK						0x00
-#define	NCI_STATUS_REJECTED					0x01
-#define	NCI_STATUS_RF_FRAME_CORRUPTED				0x02
-#define	NCI_STATUS_FAILED					0x03
-#define	NCI_STATUS_NOT_INITIALIZED				0x04
-#define	NCI_STATUS_SYNTAX_ERROR					0x05
-#define	NCI_STATUS_SEMANTIC_ERROR				0x06
-#define	NCI_STATUS_UNKNOWN_GID					0x07
-#define	NCI_STATUS_UNKNOWN_OID					0x08
-#define	NCI_STATUS_INVALID_PARAM				0x09
-#define	NCI_STATUS_MESSAGE_SIZE_EXCEEDED			0x0a
-/* Discovery Specific Status Codes */
-#define	NCI_STATUS_DISCOVERY_ALREADY_STARTED			0xa0
-#define	NCI_STATUS_DISCOVERY_TARGET_ACTIVATION_FAILED		0xa1
-#define	NCI_STATUS_DISCOVERY_TEAR_DOWN				0xa2
-/* RF Interface Specific Status Codes */
-#define	NCI_STATUS_RF_TRANSMISSION_ERROR			0xb0
-#define	NCI_STATUS_RF_PROTOCOL_ERROR				0xb1
-#define	NCI_STATUS_RF_TIMEOUT_ERROR				0xb2
-=======
 #define NCI_STATUS_OK						0x00
 #define NCI_STATUS_REJECTED					0x01
 #define NCI_STATUS_RF_FRAME_CORRUPTED				0x02
@@ -74,7 +53,6 @@
 #define NCI_STATUS_RF_TRANSMISSION_ERROR			0xb0
 #define NCI_STATUS_RF_PROTOCOL_ERROR				0xb1
 #define NCI_STATUS_RF_TIMEOUT_ERROR				0xb2
->>>>>>> eb1852b1
 /* NFCEE Interface Specific Status Codes */
 #define NCI_STATUS_MAX_ACTIVE_NFCEE_INTERFACES_REACHED		0xc0
 #define NCI_STATUS_NFCEE_INTERFACE_ACTIVATION_FAILED		0xc1
@@ -119,25 +97,9 @@
 
 /* NCI RF Interfaces */
 #define NCI_RF_INTERFACE_NFCEE_DIRECT				0x00
-<<<<<<< HEAD
-#define	NCI_RF_INTERFACE_FRAME					0x01
-#define	NCI_RF_INTERFACE_ISO_DEP				0x02
-#define	NCI_RF_INTERFACE_NFC_DEP				0x03
-=======
 #define NCI_RF_INTERFACE_FRAME					0x01
 #define NCI_RF_INTERFACE_ISO_DEP				0x02
 #define NCI_RF_INTERFACE_NFC_DEP				0x03
-
-/* NCI Reset types */
-#define NCI_RESET_TYPE_KEEP_CONFIG				0x00
-#define NCI_RESET_TYPE_RESET_CONFIG				0x01
-
-/* NCI Static RF connection ID */
-#define NCI_STATIC_RF_CONN_ID					0x00
-
-/* NCI Data Flow Control */
-#define NCI_DATA_FLOW_CONTROL_NOT_USED				0xff
->>>>>>> eb1852b1
 
 /* NCI Reset types */
 #define NCI_RESET_TYPE_KEEP_CONFIG				0x00
@@ -156,24 +118,6 @@
 
 /* NCI Discovery Types */
 #define NCI_DISCOVERY_TYPE_POLL_A_PASSIVE			0x00
-<<<<<<< HEAD
-#define	NCI_DISCOVERY_TYPE_POLL_B_PASSIVE			0x01
-#define	NCI_DISCOVERY_TYPE_POLL_F_PASSIVE			0x02
-#define	NCI_DISCOVERY_TYPE_POLL_A_ACTIVE			0x03
-#define	NCI_DISCOVERY_TYPE_POLL_F_ACTIVE			0x05
-#define	NCI_DISCOVERY_TYPE_WAKEUP_A_ACTIVE			0x09
-#define	NCI_DISCOVERY_TYPE_LISTEN_A_PASSIVE			0x80
-#define	NCI_DISCOVERY_TYPE_LISTEN_B_PASSIVE			0x81
-#define	NCI_DISCOVERY_TYPE_LISTEN_F_PASSIVE			0x82
-#define	NCI_DISCOVERY_TYPE_LISTEN_A_ACTIVE			0x83
-#define	NCI_DISCOVERY_TYPE_LISTEN_F_ACTIVE			0x85
-
-/* NCI Deactivation Type */
-#define	NCI_DEACTIVATE_TYPE_IDLE_MODE				0x00
-#define	NCI_DEACTIVATE_TYPE_SLEEP_MODE				0x01
-#define	NCI_DEACTIVATE_TYPE_SLEEP_AF_MODE			0x02
-#define	NCI_DEACTIVATE_TYPE_DISCOVERY				0x03
-=======
 #define NCI_DISCOVERY_TYPE_POLL_B_PASSIVE			0x01
 #define NCI_DISCOVERY_TYPE_POLL_F_PASSIVE			0x02
 #define NCI_DISCOVERY_TYPE_POLL_A_ACTIVE			0x03
@@ -190,7 +134,6 @@
 #define NCI_DEACTIVATE_TYPE_SLEEP_MODE				0x01
 #define NCI_DEACTIVATE_TYPE_SLEEP_AF_MODE			0x02
 #define NCI_DEACTIVATE_TYPE_DISCOVERY				0x03
->>>>>>> eb1852b1
 
 /* Message Type (MT) */
 #define NCI_MT_DATA_PKT						0x00
