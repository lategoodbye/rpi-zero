--- conflicted
+++ resolved
@@ -4125,10 +4125,6 @@
 	} else
 		dma_pdev = pci_dev_get(pdev);
 
-<<<<<<< HEAD
-	swap_pci_ref(&dma_pdev, pci_get_dma_source(dma_pdev));
-
-=======
 	/* Account for quirked devices */
 	swap_pci_ref(&dma_pdev, pci_get_dma_source(dma_pdev));
 
@@ -4136,7 +4132,6 @@
 	 * If it's a multifunction device that does not support our
 	 * required ACS flags, add to the same group as function 0.
 	 */
->>>>>>> 985b11fa
 	if (dma_pdev->multifunction &&
 	    !pci_acs_enabled(dma_pdev, REQ_ACS_FLAGS))
 		swap_pci_ref(&dma_pdev,
@@ -4144,30 +4139,6 @@
 					  PCI_DEVFN(PCI_SLOT(dma_pdev->devfn),
 					  0)));
 
-<<<<<<< HEAD
-	while (!pci_is_root_bus(dma_pdev->bus)) {
-		if (pci_acs_path_enabled(dma_pdev->bus->self,
-					 NULL, REQ_ACS_FLAGS))
-			break;
-
-		swap_pci_ref(&dma_pdev, pci_dev_get(dma_pdev->bus->self));
-	}
-
-	group = iommu_group_get(&dma_pdev->dev);
-	pci_dev_put(dma_pdev);
-	if (!group) {
-		group = iommu_group_alloc();
-		if (IS_ERR(group))
-			return PTR_ERR(group);
-	}
-
-	ret = iommu_group_add_device(group, dev);
-
-	iommu_group_put(group);
-	return ret;
-}
-
-=======
 	/*
 	 * Devices on the root bus go through the iommu.  If that's not us,
 	 * find the next upstream device and test ACS up to the root bus.
@@ -4204,7 +4175,6 @@
 	return ret;
 }
 
->>>>>>> 985b11fa
 static void intel_iommu_remove_device(struct device *dev)
 {
 	iommu_group_remove_device(dev);
