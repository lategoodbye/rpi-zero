--- conflicted
+++ resolved
@@ -745,11 +745,8 @@
 		domain->domain.geometry.aperture_end = __DOMAIN_MAX_ADDR(domain->gaw - 1);
 	else
 		domain->domain.geometry.aperture_end = __DOMAIN_MAX_ADDR(domain->gaw);
-<<<<<<< HEAD
-=======
 
 	domain_update_iotlb(domain);
->>>>>>> 6ee1d745
 }
 
 struct context_entry *iommu_context_addr(struct intel_iommu *iommu, u8 bus,
@@ -4553,12 +4550,7 @@
 		kfree(sinfo);
 	}
 
-<<<<<<< HEAD
-	if (!domain->auxd_refcnt && domain->default_pasid > 0)
-		ioasid_put(domain->default_pasid);
-=======
 	return ret;
->>>>>>> 6ee1d745
 }
 
 static int aux_domain_add_dev(struct dmar_domain *domain,
@@ -4632,11 +4624,7 @@
 	auxiliary_unlink_device(domain, dev);
 link_failed:
 	spin_unlock_irqrestore(&device_domain_lock, flags);
-<<<<<<< HEAD
-	if (!domain->auxd_refcnt && domain->default_pasid > 0)
-=======
 	if (list_empty(&domain->subdevices) && domain->default_pasid > 0)
->>>>>>> 6ee1d745
 		ioasid_put(domain->default_pasid);
 
 	return ret;
