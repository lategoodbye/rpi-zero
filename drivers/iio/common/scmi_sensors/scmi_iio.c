--- conflicted
+++ resolved
@@ -505,31 +505,11 @@
 	return 0;
 }
 
-<<<<<<< HEAD
-static struct iio_dev *scmi_alloc_iiodev(struct device *dev,
-					 struct scmi_handle *handle,
-					 const struct scmi_sensor_info *sensor_info)
-=======
-static int scmi_iio_buffers_setup(struct iio_dev *scmi_iiodev)
-{
-	struct iio_buffer *buffer;
-
-	buffer = devm_iio_kfifo_allocate(&scmi_iiodev->dev);
-	if (!buffer)
-		return -ENOMEM;
-
-	iio_device_attach_buffer(scmi_iiodev, buffer);
-	scmi_iiodev->modes |= INDIO_BUFFER_SOFTWARE;
-	scmi_iiodev->setup_ops = &scmi_iio_buffer_ops;
-	return 0;
-}
-
 static struct iio_dev *
 scmi_alloc_iiodev(struct scmi_device *sdev,
 		  const struct scmi_sensor_proto_ops *ops,
 		  struct scmi_protocol_handle *ph,
 		  const struct scmi_sensor_info *sensor_info)
->>>>>>> 5ffa8285
 {
 	struct iio_chan_spec *iio_channels;
 	struct scmi_iio_priv *sensor;
