// SPDX-License-Identifier: BSD-3-Clause-Clear
/*
 * Copyright (c) 2019-2020 The Linux Foundation. All rights reserved.
 */

#include <linux/module.h>
#include <linux/msi.h>
#include <linux/pci.h>

#include "pci.h"
#include "core.h"
#include "hif.h"
#include "mhi.h"
#include "debug.h"

#define ATH11K_PCI_BAR_NUM		0
#define ATH11K_PCI_DMA_MASK		32

#define ATH11K_PCI_IRQ_CE0_OFFSET		3

#define WINDOW_ENABLE_BIT		0x40000000
#define WINDOW_REG_ADDRESS		0x310c
#define WINDOW_VALUE_MASK		GENMASK(24, 19)
#define WINDOW_START			0x80000
#define WINDOW_RANGE_MASK		GENMASK(18, 0)

#define TCSR_SOC_HW_VERSION		0x0224
#define TCSR_SOC_HW_VERSION_MAJOR_MASK	GENMASK(16, 8)
#define TCSR_SOC_HW_VERSION_MINOR_MASK	GENMASK(7, 0)

/* BAR0 + 4k is always accessible, and no
 * need to force wakeup.
 * 4K - 32 = 0xFE0
 */
#define ACCESS_ALWAYS_OFF 0xFE0

#define QCA6390_DEVICE_ID		0x1101

static const struct pci_device_id ath11k_pci_id_table[] = {
	{ PCI_VDEVICE(QCOM, QCA6390_DEVICE_ID) },
	{0}
};

MODULE_DEVICE_TABLE(pci, ath11k_pci_id_table);

static const struct ath11k_bus_params ath11k_pci_bus_params = {
	.mhi_support = true,
	.m3_fw_support = true,
	.fixed_bdf_addr = false,
	.fixed_mem_region = false,
};

static const struct ath11k_msi_config msi_config = {
	.total_vectors = 32,
	.total_users = 4,
	.users = (struct ath11k_msi_user[]) {
		{ .name = "MHI", .num_vectors = 3, .base_vector = 0 },
		{ .name = "CE", .num_vectors = 10, .base_vector = 3 },
		{ .name = "WAKE", .num_vectors = 1, .base_vector = 13 },
		{ .name = "DP", .num_vectors = 18, .base_vector = 14 },
	},
};

static const char *irq_name[ATH11K_IRQ_NUM_MAX] = {
	"bhi",
	"mhi-er0",
	"mhi-er1",
	"ce0",
	"ce1",
	"ce2",
	"ce3",
	"ce4",
	"ce5",
	"ce6",
	"ce7",
	"ce8",
	"ce9",
	"ce10",
	"ce11",
	"host2wbm-desc-feed",
	"host2reo-re-injection",
	"host2reo-command",
	"host2rxdma-monitor-ring3",
	"host2rxdma-monitor-ring2",
	"host2rxdma-monitor-ring1",
	"reo2ost-exception",
	"wbm2host-rx-release",
	"reo2host-status",
	"reo2host-destination-ring4",
	"reo2host-destination-ring3",
	"reo2host-destination-ring2",
	"reo2host-destination-ring1",
	"rxdma2host-monitor-destination-mac3",
	"rxdma2host-monitor-destination-mac2",
	"rxdma2host-monitor-destination-mac1",
	"ppdu-end-interrupts-mac3",
	"ppdu-end-interrupts-mac2",
	"ppdu-end-interrupts-mac1",
	"rxdma2host-monitor-status-ring-mac3",
	"rxdma2host-monitor-status-ring-mac2",
	"rxdma2host-monitor-status-ring-mac1",
	"host2rxdma-host-buf-ring-mac3",
	"host2rxdma-host-buf-ring-mac2",
	"host2rxdma-host-buf-ring-mac1",
	"rxdma2host-destination-ring-mac3",
	"rxdma2host-destination-ring-mac2",
	"rxdma2host-destination-ring-mac1",
	"host2tcl-input-ring4",
	"host2tcl-input-ring3",
	"host2tcl-input-ring2",
	"host2tcl-input-ring1",
	"wbm2host-tx-completions-ring3",
	"wbm2host-tx-completions-ring2",
	"wbm2host-tx-completions-ring1",
	"tcl2host-status-ring",
};

static inline void ath11k_pci_select_window(struct ath11k_pci *ab_pci, u32 offset)
{
	struct ath11k_base *ab = ab_pci->ab;

	u32 window = FIELD_GET(WINDOW_VALUE_MASK, offset);

	lockdep_assert_held(&ab_pci->window_lock);

	if (window != ab_pci->register_window) {
		iowrite32(WINDOW_ENABLE_BIT | window,
			  ab->mem + WINDOW_REG_ADDRESS);
		ioread32(ab->mem + WINDOW_REG_ADDRESS);
		ab_pci->register_window = window;
	}
}

void ath11k_pci_write32(struct ath11k_base *ab, u32 offset, u32 value)
{
	struct ath11k_pci *ab_pci = ath11k_pci_priv(ab);

	/* for offset beyond BAR + 4K - 32, may
	 * need to wakeup MHI to access.
	 */
	if (test_bit(ATH11K_PCI_FLAG_INIT_DONE, &ab_pci->flags) &&
	    offset >= ACCESS_ALWAYS_OFF)
		mhi_device_get_sync(ab_pci->mhi_ctrl->mhi_dev);

	if (offset < WINDOW_START) {
		iowrite32(value, ab->mem  + offset);
	} else {
		spin_lock_bh(&ab_pci->window_lock);
		ath11k_pci_select_window(ab_pci, offset);
		iowrite32(value, ab->mem + WINDOW_START + (offset & WINDOW_RANGE_MASK));
		spin_unlock_bh(&ab_pci->window_lock);
	}

	if (test_bit(ATH11K_PCI_FLAG_INIT_DONE, &ab_pci->flags) &&
	    offset >= ACCESS_ALWAYS_OFF)
		mhi_device_put(ab_pci->mhi_ctrl->mhi_dev);
}

u32 ath11k_pci_read32(struct ath11k_base *ab, u32 offset)
{
	struct ath11k_pci *ab_pci = ath11k_pci_priv(ab);
	u32 val;

	/* for offset beyond BAR + 4K - 32, may
	 * need to wakeup MHI to access.
	 */
	if (test_bit(ATH11K_PCI_FLAG_INIT_DONE, &ab_pci->flags) &&
	    offset >= ACCESS_ALWAYS_OFF)
		mhi_device_get_sync(ab_pci->mhi_ctrl->mhi_dev);

	if (offset < WINDOW_START) {
		val = ioread32(ab->mem + offset);
	} else {
		spin_lock_bh(&ab_pci->window_lock);
		ath11k_pci_select_window(ab_pci, offset);
		val = ioread32(ab->mem + WINDOW_START + (offset & WINDOW_RANGE_MASK));
		spin_unlock_bh(&ab_pci->window_lock);
	}

	if (test_bit(ATH11K_PCI_FLAG_INIT_DONE, &ab_pci->flags) &&
	    offset >= ACCESS_ALWAYS_OFF)
		mhi_device_put(ab_pci->mhi_ctrl->mhi_dev);

	return val;
}

static void ath11k_pci_soc_global_reset(struct ath11k_base *ab)
{
	u32 val, delay;

	val = ath11k_pci_read32(ab, PCIE_SOC_GLOBAL_RESET);

	val |= PCIE_SOC_GLOBAL_RESET_V;

	ath11k_pci_write32(ab, PCIE_SOC_GLOBAL_RESET, val);

	/* TODO: exact time to sleep is uncertain */
	delay = 10;
	mdelay(delay);

	/* Need to toggle V bit back otherwise stuck in reset status */
	val &= ~PCIE_SOC_GLOBAL_RESET_V;

	ath11k_pci_write32(ab, PCIE_SOC_GLOBAL_RESET, val);

	mdelay(delay);

	val = ath11k_pci_read32(ab, PCIE_SOC_GLOBAL_RESET);
	if (val == 0xffffffff)
		ath11k_warn(ab, "link down error during global reset\n");
}

static void ath11k_pci_clear_dbg_registers(struct ath11k_base *ab)
{
	u32 val;

	/* read cookie */
	val = ath11k_pci_read32(ab, PCIE_Q6_COOKIE_ADDR);
	ath11k_dbg(ab, ATH11K_DBG_PCI, "cookie:0x%x\n", val);

	val = ath11k_pci_read32(ab, WLAON_WARM_SW_ENTRY);
	ath11k_dbg(ab, ATH11K_DBG_PCI, "WLAON_WARM_SW_ENTRY 0x%x\n", val);

	/* TODO: exact time to sleep is uncertain */
	mdelay(10);

	/* write 0 to WLAON_WARM_SW_ENTRY to prevent Q6 from
	 * continuing warm path and entering dead loop.
	 */
	ath11k_pci_write32(ab, WLAON_WARM_SW_ENTRY, 0);
	mdelay(10);

	val = ath11k_pci_read32(ab, WLAON_WARM_SW_ENTRY);
	ath11k_dbg(ab, ATH11K_DBG_PCI, "WLAON_WARM_SW_ENTRY 0x%x\n", val);

	/* A read clear register. clear the register to prevent
	 * Q6 from entering wrong code path.
	 */
	val = ath11k_pci_read32(ab, WLAON_SOC_RESET_CAUSE_REG);
	ath11k_dbg(ab, ATH11K_DBG_PCI, "soc reset cause:%d\n", val);
}

static int ath11k_pci_set_link_reg(struct ath11k_base *ab,
				   u32 offset, u32 value, u32 mask)
{
	u32 v;
	int i;

	v = ath11k_pci_read32(ab, offset);
	if ((v & mask) == value)
		return 0;

	for (i = 0; i < 10; i++) {
		ath11k_pci_write32(ab, offset, (v & ~mask) | value);

		v = ath11k_pci_read32(ab, offset);
		if ((v & mask) == value)
			return 0;

		mdelay(2);
	}

	ath11k_warn(ab, "failed to set pcie link register 0x%08x: 0x%08x != 0x%08x\n",
		    offset, v & mask, value);

	return -ETIMEDOUT;
}

static int ath11k_pci_fix_l1ss(struct ath11k_base *ab)
{
	int ret;

	ret = ath11k_pci_set_link_reg(ab,
				      PCIE_QSERDES_COM_SYSCLK_EN_SEL_REG,
				      PCIE_QSERDES_COM_SYSCLK_EN_SEL_VAL,
				      PCIE_QSERDES_COM_SYSCLK_EN_SEL_MSK);
<<<<<<< HEAD
	if (!ret) {
=======
	if (ret) {
>>>>>>> 7505c06d
		ath11k_warn(ab, "failed to set sysclk: %d\n", ret);
		return ret;
	}

	ret = ath11k_pci_set_link_reg(ab,
				      PCIE_USB3_PCS_MISC_OSC_DTCT_CONFIG1_REG,
				      PCIE_USB3_PCS_MISC_OSC_DTCT_CONFIG1_VAL,
				      PCIE_USB3_PCS_MISC_OSC_DTCT_CONFIG_MSK);
<<<<<<< HEAD
	if (!ret) {
=======
	if (ret) {
>>>>>>> 7505c06d
		ath11k_warn(ab, "failed to set dtct config1 error: %d\n", ret);
		return ret;
	}

	ret = ath11k_pci_set_link_reg(ab,
				      PCIE_USB3_PCS_MISC_OSC_DTCT_CONFIG2_REG,
				      PCIE_USB3_PCS_MISC_OSC_DTCT_CONFIG2_VAL,
				      PCIE_USB3_PCS_MISC_OSC_DTCT_CONFIG_MSK);
<<<<<<< HEAD
	if (!ret) {
=======
	if (ret) {
>>>>>>> 7505c06d
		ath11k_warn(ab, "failed to set dtct config2: %d\n", ret);
		return ret;
	}

	ret = ath11k_pci_set_link_reg(ab,
				      PCIE_USB3_PCS_MISC_OSC_DTCT_CONFIG4_REG,
				      PCIE_USB3_PCS_MISC_OSC_DTCT_CONFIG4_VAL,
				      PCIE_USB3_PCS_MISC_OSC_DTCT_CONFIG_MSK);
<<<<<<< HEAD
	if (!ret) {
=======
	if (ret) {
>>>>>>> 7505c06d
		ath11k_warn(ab, "failed to set dtct config4: %d\n", ret);
		return ret;
	}

	return 0;
}

static void ath11k_pci_enable_ltssm(struct ath11k_base *ab)
{
	u32 val;
	int i;

	val = ath11k_pci_read32(ab, PCIE_PCIE_PARF_LTSSM);

	/* PCIE link seems very unstable after the Hot Reset*/
	for (i = 0; val != PARM_LTSSM_VALUE && i < 5; i++) {
		if (val == 0xffffffff)
			mdelay(5);

		ath11k_pci_write32(ab, PCIE_PCIE_PARF_LTSSM, PARM_LTSSM_VALUE);
		val = ath11k_pci_read32(ab, PCIE_PCIE_PARF_LTSSM);
	}

	ath11k_dbg(ab, ATH11K_DBG_PCI, "pci ltssm 0x%x\n", val);

	val = ath11k_pci_read32(ab, GCC_GCC_PCIE_HOT_RST);
	val |= GCC_GCC_PCIE_HOT_RST_VAL | 0x10;
	ath11k_pci_write32(ab, GCC_GCC_PCIE_HOT_RST, val);
	val = ath11k_pci_read32(ab, GCC_GCC_PCIE_HOT_RST);

	ath11k_dbg(ab, ATH11K_DBG_PCI, "pci pcie_hot_rst 0x%x\n", val);

	mdelay(5);
}

static void ath11k_pci_clear_all_intrs(struct ath11k_base *ab)
{
	/* This is a WAR for PCIE Hotreset.
	 * When target receive Hotreset, but will set the interrupt.
	 * So when download SBL again, SBL will open Interrupt and
	 * receive it, and crash immediately.
	 */
	ath11k_pci_write32(ab, PCIE_PCIE_INT_ALL_CLEAR, PCIE_INT_CLEAR_ALL);
}

static void ath11k_pci_set_wlaon_pwr_ctrl(struct ath11k_base *ab)
{
	u32 val;

	val = ath11k_pci_read32(ab, WLAON_QFPROM_PWR_CTRL_REG);
	val &= ~QFPROM_PWR_CTRL_VDD4BLOW_MASK;
	ath11k_pci_write32(ab, WLAON_QFPROM_PWR_CTRL_REG, val);
}

static void ath11k_pci_force_wake(struct ath11k_base *ab)
{
	ath11k_pci_write32(ab, PCIE_SOC_WAKE_PCIE_LOCAL_REG, 1);
	mdelay(5);
}

static void ath11k_pci_sw_reset(struct ath11k_base *ab, bool power_on)
{
	if (power_on) {
		ath11k_pci_enable_ltssm(ab);
		ath11k_pci_clear_all_intrs(ab);
		ath11k_pci_set_wlaon_pwr_ctrl(ab);
		ath11k_pci_fix_l1ss(ab);
	}

	ath11k_mhi_clear_vector(ab);
	ath11k_pci_soc_global_reset(ab);
	ath11k_mhi_set_mhictrl_reset(ab);
	ath11k_pci_clear_dbg_registers(ab);
}

int ath11k_pci_get_msi_irq(struct device *dev, unsigned int vector)
{
	struct pci_dev *pci_dev = to_pci_dev(dev);

	return pci_irq_vector(pci_dev, vector);
}

static void ath11k_pci_get_msi_address(struct ath11k_base *ab, u32 *msi_addr_lo,
				       u32 *msi_addr_hi)
{
	struct ath11k_pci *ab_pci = ath11k_pci_priv(ab);
	struct pci_dev *pci_dev = to_pci_dev(ab->dev);

	pci_read_config_dword(pci_dev, pci_dev->msi_cap + PCI_MSI_ADDRESS_LO,
			      msi_addr_lo);

	if (test_bit(ATH11K_PCI_FLAG_IS_MSI_64, &ab_pci->flags)) {
		pci_read_config_dword(pci_dev, pci_dev->msi_cap + PCI_MSI_ADDRESS_HI,
				      msi_addr_hi);
	} else {
		*msi_addr_hi = 0;
	}
}

int ath11k_pci_get_user_msi_assignment(struct ath11k_pci *ab_pci, char *user_name,
				       int *num_vectors, u32 *user_base_data,
				       u32 *base_vector)
{
	struct ath11k_base *ab = ab_pci->ab;
	int idx;

	for (idx = 0; idx < msi_config.total_users; idx++) {
		if (strcmp(user_name, msi_config.users[idx].name) == 0) {
			*num_vectors = msi_config.users[idx].num_vectors;
			*user_base_data = msi_config.users[idx].base_vector
				+ ab_pci->msi_ep_base_data;
			*base_vector = msi_config.users[idx].base_vector;

			ath11k_dbg(ab, ATH11K_DBG_PCI, "Assign MSI to user: %s, num_vectors: %d, user_base_data: %u, base_vector: %u\n",
				   user_name, *num_vectors, *user_base_data,
				   *base_vector);

			return 0;
		}
	}

	ath11k_err(ab, "Failed to find MSI assignment for %s!\n", user_name);

	return -EINVAL;
}

static int ath11k_get_user_msi_assignment(struct ath11k_base *ab, char *user_name,
					  int *num_vectors, u32 *user_base_data,
					  u32 *base_vector)
{
	struct ath11k_pci *ab_pci = ath11k_pci_priv(ab);

	return ath11k_pci_get_user_msi_assignment(ab_pci, user_name,
						  num_vectors, user_base_data,
						  base_vector);
}

static void ath11k_pci_free_ext_irq(struct ath11k_base *ab)
{
	int i, j;

	for (i = 0; i < ATH11K_EXT_IRQ_GRP_NUM_MAX; i++) {
		struct ath11k_ext_irq_grp *irq_grp = &ab->ext_irq_grp[i];

		for (j = 0; j < irq_grp->num_irq; j++)
			free_irq(ab->irq_num[irq_grp->irqs[j]], irq_grp);

		netif_napi_del(&irq_grp->napi);
	}
}

static void ath11k_pci_free_irq(struct ath11k_base *ab)
{
	int i, irq_idx;

	for (i = 0; i < ab->hw_params.ce_count; i++) {
		if (ath11k_ce_get_attr_flags(ab, i) & CE_ATTR_DIS_INTR)
			continue;
		irq_idx = ATH11K_PCI_IRQ_CE0_OFFSET + i;
		free_irq(ab->irq_num[irq_idx], &ab->ce.ce_pipe[i]);
	}

	ath11k_pci_free_ext_irq(ab);
}

static void ath11k_pci_ce_irq_enable(struct ath11k_base *ab, u16 ce_id)
{
	u32 irq_idx;

	irq_idx = ATH11K_PCI_IRQ_CE0_OFFSET + ce_id;
	enable_irq(ab->irq_num[irq_idx]);
}

static void ath11k_pci_ce_irq_disable(struct ath11k_base *ab, u16 ce_id)
{
	u32 irq_idx;

	irq_idx = ATH11K_PCI_IRQ_CE0_OFFSET + ce_id;
	disable_irq_nosync(ab->irq_num[irq_idx]);
}

static void ath11k_pci_ce_irqs_disable(struct ath11k_base *ab)
{
	int i;

	for (i = 0; i < ab->hw_params.ce_count; i++) {
		if (ath11k_ce_get_attr_flags(ab, i) & CE_ATTR_DIS_INTR)
			continue;
		ath11k_pci_ce_irq_disable(ab, i);
	}
}

static void ath11k_pci_sync_ce_irqs(struct ath11k_base *ab)
{
	int i;
	int irq_idx;

	for (i = 0; i < ab->hw_params.ce_count; i++) {
		if (ath11k_ce_get_attr_flags(ab, i) & CE_ATTR_DIS_INTR)
			continue;

		irq_idx = ATH11K_PCI_IRQ_CE0_OFFSET + i;
		synchronize_irq(ab->irq_num[irq_idx]);
	}
}

static void ath11k_pci_ce_tasklet(struct tasklet_struct *t)
{
	struct ath11k_ce_pipe *ce_pipe = from_tasklet(ce_pipe, t, intr_tq);

	ath11k_ce_per_engine_service(ce_pipe->ab, ce_pipe->pipe_num);

	ath11k_pci_ce_irq_enable(ce_pipe->ab, ce_pipe->pipe_num);
}

static irqreturn_t ath11k_pci_ce_interrupt_handler(int irq, void *arg)
{
	struct ath11k_ce_pipe *ce_pipe = arg;

	ath11k_pci_ce_irq_disable(ce_pipe->ab, ce_pipe->pipe_num);
	tasklet_schedule(&ce_pipe->intr_tq);

	return IRQ_HANDLED;
}

static void ath11k_pci_ext_grp_disable(struct ath11k_ext_irq_grp *irq_grp)
{
	int i;

	for (i = 0; i < irq_grp->num_irq; i++)
		disable_irq_nosync(irq_grp->ab->irq_num[irq_grp->irqs[i]]);
}

static void __ath11k_pci_ext_irq_disable(struct ath11k_base *sc)
{
	int i;

	for (i = 0; i < ATH11K_EXT_IRQ_GRP_NUM_MAX; i++) {
		struct ath11k_ext_irq_grp *irq_grp = &sc->ext_irq_grp[i];

		ath11k_pci_ext_grp_disable(irq_grp);

		napi_synchronize(&irq_grp->napi);
		napi_disable(&irq_grp->napi);
	}
}

static void ath11k_pci_ext_grp_enable(struct ath11k_ext_irq_grp *irq_grp)
{
	int i;

	for (i = 0; i < irq_grp->num_irq; i++)
		enable_irq(irq_grp->ab->irq_num[irq_grp->irqs[i]]);
}

static void ath11k_pci_ext_irq_enable(struct ath11k_base *ab)
{
	int i;

	for (i = 0; i < ATH11K_EXT_IRQ_GRP_NUM_MAX; i++) {
		struct ath11k_ext_irq_grp *irq_grp = &ab->ext_irq_grp[i];

		napi_enable(&irq_grp->napi);
		ath11k_pci_ext_grp_enable(irq_grp);
	}
}

static void ath11k_pci_sync_ext_irqs(struct ath11k_base *ab)
{
	int i, j, irq_idx;

	for (i = 0; i < ATH11K_EXT_IRQ_GRP_NUM_MAX; i++) {
		struct ath11k_ext_irq_grp *irq_grp = &ab->ext_irq_grp[i];

		for (j = 0; j < irq_grp->num_irq; j++) {
			irq_idx = irq_grp->irqs[j];
			synchronize_irq(ab->irq_num[irq_idx]);
		}
	}
}

static void ath11k_pci_ext_irq_disable(struct ath11k_base *ab)
{
	__ath11k_pci_ext_irq_disable(ab);
	ath11k_pci_sync_ext_irqs(ab);
}

static int ath11k_pci_ext_grp_napi_poll(struct napi_struct *napi, int budget)
{
	struct ath11k_ext_irq_grp *irq_grp = container_of(napi,
						struct ath11k_ext_irq_grp,
						napi);
	struct ath11k_base *ab = irq_grp->ab;
	int work_done;

	work_done = ath11k_dp_service_srng(ab, irq_grp, budget);
	if (work_done < budget) {
		napi_complete_done(napi, work_done);
		ath11k_pci_ext_grp_enable(irq_grp);
	}

	if (work_done > budget)
		work_done = budget;

	return work_done;
}

static irqreturn_t ath11k_pci_ext_interrupt_handler(int irq, void *arg)
{
	struct ath11k_ext_irq_grp *irq_grp = arg;

	ath11k_dbg(irq_grp->ab, ATH11K_DBG_PCI, "ext irq:%d\n", irq);

	ath11k_pci_ext_grp_disable(irq_grp);

	napi_schedule(&irq_grp->napi);

	return IRQ_HANDLED;
}

static int ath11k_pci_ext_irq_config(struct ath11k_base *ab)
{
	int i, j, ret, num_vectors = 0;
	u32 user_base_data = 0, base_vector = 0;

	ret = ath11k_pci_get_user_msi_assignment(ath11k_pci_priv(ab), "DP",
						 &num_vectors,
						 &user_base_data,
						 &base_vector);
	if (ret < 0)
		return ret;

	for (i = 0; i < ATH11K_EXT_IRQ_GRP_NUM_MAX; i++) {
		struct ath11k_ext_irq_grp *irq_grp = &ab->ext_irq_grp[i];
		u32 num_irq = 0;

		irq_grp->ab = ab;
		irq_grp->grp_id = i;
		init_dummy_netdev(&irq_grp->napi_ndev);
		netif_napi_add(&irq_grp->napi_ndev, &irq_grp->napi,
			       ath11k_pci_ext_grp_napi_poll, NAPI_POLL_WEIGHT);

		if (ab->hw_params.ring_mask->tx[i] ||
		    ab->hw_params.ring_mask->rx[i] ||
		    ab->hw_params.ring_mask->rx_err[i] ||
		    ab->hw_params.ring_mask->rx_wbm_rel[i] ||
		    ab->hw_params.ring_mask->reo_status[i] ||
		    ab->hw_params.ring_mask->rxdma2host[i] ||
		    ab->hw_params.ring_mask->host2rxdma[i] ||
		    ab->hw_params.ring_mask->rx_mon_status[i]) {
			num_irq = 1;
		}

		irq_grp->num_irq = num_irq;
		irq_grp->irqs[0] = base_vector + i;

		for (j = 0; j < irq_grp->num_irq; j++) {
			int irq_idx = irq_grp->irqs[j];
			int vector = (i % num_vectors) + base_vector;
			int irq = ath11k_pci_get_msi_irq(ab->dev, vector);

			ab->irq_num[irq_idx] = irq;

			ath11k_dbg(ab, ATH11K_DBG_PCI,
				   "irq:%d group:%d\n", irq, i);
			ret = request_irq(irq, ath11k_pci_ext_interrupt_handler,
					  IRQF_SHARED,
					  "DP_EXT_IRQ", irq_grp);
			if (ret) {
				ath11k_err(ab, "failed request irq %d: %d\n",
					   vector, ret);
				return ret;
			}

			disable_irq_nosync(ab->irq_num[irq_idx]);
		}
	}

	return 0;
}

static int ath11k_pci_config_irq(struct ath11k_base *ab)
{
	struct ath11k_ce_pipe *ce_pipe;
	u32 msi_data_start;
	u32 msi_data_count;
	u32 msi_irq_start;
	unsigned int msi_data;
	int irq, i, ret, irq_idx;

	ret = ath11k_pci_get_user_msi_assignment(ath11k_pci_priv(ab),
						 "CE", &msi_data_count,
						 &msi_data_start, &msi_irq_start);
	if (ret)
		return ret;

	/* Configure CE irqs */
	for (i = 0; i < ab->hw_params.ce_count; i++) {
		msi_data = (i % msi_data_count) + msi_irq_start;
		irq = ath11k_pci_get_msi_irq(ab->dev, msi_data);
		ce_pipe = &ab->ce.ce_pipe[i];

		if (ath11k_ce_get_attr_flags(ab, i) & CE_ATTR_DIS_INTR)
			continue;

		irq_idx = ATH11K_PCI_IRQ_CE0_OFFSET + i;

		tasklet_setup(&ce_pipe->intr_tq, ath11k_pci_ce_tasklet);

		ret = request_irq(irq, ath11k_pci_ce_interrupt_handler,
				  IRQF_SHARED, irq_name[irq_idx],
				  ce_pipe);
		if (ret) {
			ath11k_err(ab, "failed to request irq %d: %d\n",
				   irq_idx, ret);
			return ret;
		}

		ab->irq_num[irq_idx] = irq;
		ath11k_pci_ce_irq_disable(ab, i);
	}

	ret = ath11k_pci_ext_irq_config(ab);
	if (ret)
		return ret;

	return 0;
}

static void ath11k_pci_init_qmi_ce_config(struct ath11k_base *ab)
{
	struct ath11k_qmi_ce_cfg *cfg = &ab->qmi.ce_cfg;

	cfg->tgt_ce = ab->hw_params.target_ce_config;
	cfg->tgt_ce_len = ab->hw_params.target_ce_count;

	cfg->svc_to_ce_map = ab->hw_params.svc_to_ce_map;
	cfg->svc_to_ce_map_len = ab->hw_params.svc_to_ce_map_len;
	ab->qmi.service_ins_id = ATH11K_QMI_WLFW_SERVICE_INS_ID_V01_QCA6390;

	ath11k_ce_get_shadow_config(ab, &cfg->shadow_reg_v2,
				    &cfg->shadow_reg_v2_len);
}

static void ath11k_pci_ce_irqs_enable(struct ath11k_base *ab)
{
	int i;

	for (i = 0; i < ab->hw_params.ce_count; i++) {
		if (ath11k_ce_get_attr_flags(ab, i) & CE_ATTR_DIS_INTR)
			continue;
		ath11k_pci_ce_irq_enable(ab, i);
	}
}

static int ath11k_pci_enable_msi(struct ath11k_pci *ab_pci)
{
	struct ath11k_base *ab = ab_pci->ab;
	struct msi_desc *msi_desc;
	int num_vectors;
	int ret;

	num_vectors = pci_alloc_irq_vectors(ab_pci->pdev,
					    msi_config.total_vectors,
					    msi_config.total_vectors,
					    PCI_IRQ_MSI);
	if (num_vectors != msi_config.total_vectors) {
		ath11k_err(ab, "failed to get %d MSI vectors, only %d available",
			   msi_config.total_vectors, num_vectors);

		if (num_vectors >= 0)
			return -EINVAL;
		else
			return num_vectors;
	}

	msi_desc = irq_get_msi_desc(ab_pci->pdev->irq);
	if (!msi_desc) {
		ath11k_err(ab, "msi_desc is NULL!\n");
		ret = -EINVAL;
		goto free_msi_vector;
	}

	ab_pci->msi_ep_base_data = msi_desc->msg.data;
	if (msi_desc->msi_attrib.is_64)
		set_bit(ATH11K_PCI_FLAG_IS_MSI_64, &ab_pci->flags);

	ath11k_dbg(ab, ATH11K_DBG_PCI, "msi base data is %d\n", ab_pci->msi_ep_base_data);

	return 0;

free_msi_vector:
	pci_free_irq_vectors(ab_pci->pdev);

	return ret;
}

static void ath11k_pci_disable_msi(struct ath11k_pci *ab_pci)
{
	pci_free_irq_vectors(ab_pci->pdev);
}

static int ath11k_pci_claim(struct ath11k_pci *ab_pci, struct pci_dev *pdev)
{
	struct ath11k_base *ab = ab_pci->ab;
	u16 device_id;
	int ret = 0;

	pci_read_config_word(pdev, PCI_DEVICE_ID, &device_id);
	if (device_id != ab_pci->dev_id)  {
		ath11k_err(ab, "pci device id mismatch: 0x%x 0x%x\n",
			   device_id, ab_pci->dev_id);
		ret = -EIO;
		goto out;
	}

	ret = pci_assign_resource(pdev, ATH11K_PCI_BAR_NUM);
	if (ret) {
		ath11k_err(ab, "failed to assign pci resource: %d\n", ret);
		goto out;
	}

	ret = pci_enable_device(pdev);
	if (ret) {
		ath11k_err(ab, "failed to enable pci device: %d\n", ret);
		goto out;
	}

	ret = pci_request_region(pdev, ATH11K_PCI_BAR_NUM, "ath11k_pci");
	if (ret) {
		ath11k_err(ab, "failed to request pci region: %d\n", ret);
		goto disable_device;
	}

	ret = pci_set_dma_mask(pdev, DMA_BIT_MASK(ATH11K_PCI_DMA_MASK));
	if (ret) {
		ath11k_err(ab, "failed to set pci dma mask to %d: %d\n",
			   ATH11K_PCI_DMA_MASK, ret);
		goto release_region;
	}

	ret = pci_set_consistent_dma_mask(pdev, DMA_BIT_MASK(ATH11K_PCI_DMA_MASK));
	if (ret) {
		ath11k_err(ab, "failed to set pci consistent dma mask to %d: %d\n",
			   ATH11K_PCI_DMA_MASK, ret);
		goto release_region;
	}

	pci_set_master(pdev);

	ab->mem_len = pci_resource_len(pdev, ATH11K_PCI_BAR_NUM);
	ab->mem = pci_iomap(pdev, ATH11K_PCI_BAR_NUM, 0);
	if (!ab->mem) {
		ath11k_err(ab, "failed to map pci bar %d\n", ATH11K_PCI_BAR_NUM);
		ret = -EIO;
		goto clear_master;
	}

	ath11k_dbg(ab, ATH11K_DBG_BOOT, "boot pci_mem 0x%pK\n", ab->mem);
	return 0;

clear_master:
	pci_clear_master(pdev);
release_region:
	pci_release_region(pdev, ATH11K_PCI_BAR_NUM);
disable_device:
	pci_disable_device(pdev);
out:
	return ret;
}

static void ath11k_pci_free_region(struct ath11k_pci *ab_pci)
{
	struct ath11k_base *ab = ab_pci->ab;
	struct pci_dev *pci_dev = ab_pci->pdev;

	pci_iounmap(pci_dev, ab->mem);
	ab->mem = NULL;
	pci_clear_master(pci_dev);
	pci_release_region(pci_dev, ATH11K_PCI_BAR_NUM);
	if (pci_is_enabled(pci_dev))
		pci_disable_device(pci_dev);
}

static void ath11k_pci_aspm_disable(struct ath11k_pci *ab_pci)
{
	struct ath11k_base *ab = ab_pci->ab;

	pcie_capability_read_word(ab_pci->pdev, PCI_EXP_LNKCTL,
				  &ab_pci->link_ctl);

	ath11k_dbg(ab, ATH11K_DBG_PCI, "pci link_ctl 0x%04x L0s %d L1 %d\n",
		   ab_pci->link_ctl,
		   u16_get_bits(ab_pci->link_ctl, PCI_EXP_LNKCTL_ASPM_L0S),
		   u16_get_bits(ab_pci->link_ctl, PCI_EXP_LNKCTL_ASPM_L1));

	/* disable L0s and L1 */
	pcie_capability_write_word(ab_pci->pdev, PCI_EXP_LNKCTL,
				   ab_pci->link_ctl & ~PCI_EXP_LNKCTL_ASPMC);

	set_bit(ATH11K_PCI_ASPM_RESTORE, &ab_pci->flags);
}

static void ath11k_pci_aspm_restore(struct ath11k_pci *ab_pci)
{
	if (test_and_clear_bit(ATH11K_PCI_ASPM_RESTORE, &ab_pci->flags))
		pcie_capability_write_word(ab_pci->pdev, PCI_EXP_LNKCTL,
					   ab_pci->link_ctl);
}

static int ath11k_pci_power_up(struct ath11k_base *ab)
{
	struct ath11k_pci *ab_pci = ath11k_pci_priv(ab);
	int ret;

	ab_pci->register_window = 0;
	clear_bit(ATH11K_PCI_FLAG_INIT_DONE, &ab_pci->flags);
	ath11k_pci_sw_reset(ab_pci->ab, true);
<<<<<<< HEAD
=======

	/* Disable ASPM during firmware download due to problems switching
	 * to AMSS state.
	 */
	ath11k_pci_aspm_disable(ab_pci);
>>>>>>> 7505c06d

	ret = ath11k_mhi_start(ab_pci);
	if (ret) {
		ath11k_err(ab, "failed to start mhi: %d\n", ret);
		return ret;
	}

	return 0;
}

static void ath11k_pci_power_down(struct ath11k_base *ab)
{
	struct ath11k_pci *ab_pci = ath11k_pci_priv(ab);

<<<<<<< HEAD
=======
	/* restore aspm in case firmware bootup fails */
	ath11k_pci_aspm_restore(ab_pci);

>>>>>>> 7505c06d
	ath11k_pci_force_wake(ab_pci->ab);
	ath11k_mhi_stop(ab_pci);
	clear_bit(ATH11K_PCI_FLAG_INIT_DONE, &ab_pci->flags);
	ath11k_pci_sw_reset(ab_pci->ab, false);
}

static int ath11k_pci_hif_suspend(struct ath11k_base *ab)
{
	struct ath11k_pci *ar_pci = ath11k_pci_priv(ab);

	ath11k_mhi_suspend(ar_pci);

	return 0;
}

static int ath11k_pci_hif_resume(struct ath11k_base *ab)
{
	struct ath11k_pci *ar_pci = ath11k_pci_priv(ab);

	ath11k_mhi_resume(ar_pci);

	return 0;
}

static void ath11k_pci_kill_tasklets(struct ath11k_base *ab)
{
	int i;

	for (i = 0; i < ab->hw_params.ce_count; i++) {
		struct ath11k_ce_pipe *ce_pipe = &ab->ce.ce_pipe[i];

		if (ath11k_ce_get_attr_flags(ab, i) & CE_ATTR_DIS_INTR)
			continue;

		tasklet_kill(&ce_pipe->intr_tq);
	}
}

static void ath11k_pci_ce_irq_disable_sync(struct ath11k_base *ab)
{
	ath11k_pci_ce_irqs_disable(ab);
	ath11k_pci_sync_ce_irqs(ab);
	ath11k_pci_kill_tasklets(ab);
}

static void ath11k_pci_stop(struct ath11k_base *ab)
{
	ath11k_pci_ce_irq_disable_sync(ab);
	ath11k_ce_cleanup_pipes(ab);
}

static int ath11k_pci_start(struct ath11k_base *ab)
{
	struct ath11k_pci *ab_pci = ath11k_pci_priv(ab);

	set_bit(ATH11K_PCI_FLAG_INIT_DONE, &ab_pci->flags);

	ath11k_pci_aspm_restore(ab_pci);

	ath11k_pci_ce_irqs_enable(ab);
	ath11k_ce_rx_post_buf(ab);

	return 0;
}

static void ath11k_pci_hif_ce_irq_enable(struct ath11k_base *ab)
{
	ath11k_pci_ce_irqs_enable(ab);
}

static void ath11k_pci_hif_ce_irq_disable(struct ath11k_base *ab)
{
	ath11k_pci_ce_irq_disable_sync(ab);
}

static int ath11k_pci_map_service_to_pipe(struct ath11k_base *ab, u16 service_id,
					  u8 *ul_pipe, u8 *dl_pipe)
{
	const struct service_to_pipe *entry;
	bool ul_set = false, dl_set = false;
	int i;

	for (i = 0; i < ab->hw_params.svc_to_ce_map_len; i++) {
		entry = &ab->hw_params.svc_to_ce_map[i];

		if (__le32_to_cpu(entry->service_id) != service_id)
			continue;

		switch (__le32_to_cpu(entry->pipedir)) {
		case PIPEDIR_NONE:
			break;
		case PIPEDIR_IN:
			WARN_ON(dl_set);
			*dl_pipe = __le32_to_cpu(entry->pipenum);
			dl_set = true;
			break;
		case PIPEDIR_OUT:
			WARN_ON(ul_set);
			*ul_pipe = __le32_to_cpu(entry->pipenum);
			ul_set = true;
			break;
		case PIPEDIR_INOUT:
			WARN_ON(dl_set);
			WARN_ON(ul_set);
			*dl_pipe = __le32_to_cpu(entry->pipenum);
			*ul_pipe = __le32_to_cpu(entry->pipenum);
			dl_set = true;
			ul_set = true;
			break;
		}
	}

	if (WARN_ON(!ul_set || !dl_set))
		return -ENOENT;

	return 0;
}

static const struct ath11k_hif_ops ath11k_pci_hif_ops = {
	.start = ath11k_pci_start,
	.stop = ath11k_pci_stop,
	.read32 = ath11k_pci_read32,
	.write32 = ath11k_pci_write32,
	.power_down = ath11k_pci_power_down,
	.power_up = ath11k_pci_power_up,
	.suspend = ath11k_pci_hif_suspend,
	.resume = ath11k_pci_hif_resume,
	.irq_enable = ath11k_pci_ext_irq_enable,
	.irq_disable = ath11k_pci_ext_irq_disable,
	.get_msi_address =  ath11k_pci_get_msi_address,
	.get_user_msi_vector = ath11k_get_user_msi_assignment,
	.map_service_to_pipe = ath11k_pci_map_service_to_pipe,
	.ce_irq_enable = ath11k_pci_hif_ce_irq_enable,
	.ce_irq_disable = ath11k_pci_hif_ce_irq_disable,
};

static int ath11k_pci_probe(struct pci_dev *pdev,
			    const struct pci_device_id *pci_dev)
{
	struct ath11k_base *ab;
	struct ath11k_pci *ab_pci;
	u32 soc_hw_version, soc_hw_version_major, soc_hw_version_minor;
	int ret;

	dev_warn(&pdev->dev, "WARNING: ath11k PCI support is experimental!\n");

	ab = ath11k_core_alloc(&pdev->dev, sizeof(*ab_pci), ATH11K_BUS_PCI,
			       &ath11k_pci_bus_params);
	if (!ab) {
		dev_err(&pdev->dev, "failed to allocate ath11k base\n");
		return -ENOMEM;
	}

	ab->dev = &pdev->dev;
	pci_set_drvdata(pdev, ab);
	ab_pci = ath11k_pci_priv(ab);
	ab_pci->dev_id = pci_dev->device;
	ab_pci->ab = ab;
	ab_pci->pdev = pdev;
	ab->hif.ops = &ath11k_pci_hif_ops;
	pci_set_drvdata(pdev, ab);
	spin_lock_init(&ab_pci->window_lock);

	ret = ath11k_pci_claim(ab_pci, pdev);
	if (ret) {
		ath11k_err(ab, "failed to claim device: %d\n", ret);
		goto err_free_core;
	}

	switch (pci_dev->device) {
	case QCA6390_DEVICE_ID:
		soc_hw_version = ath11k_pci_read32(ab, TCSR_SOC_HW_VERSION);
		soc_hw_version_major = FIELD_GET(TCSR_SOC_HW_VERSION_MAJOR_MASK,
						 soc_hw_version);
		soc_hw_version_minor = FIELD_GET(TCSR_SOC_HW_VERSION_MINOR_MASK,
						 soc_hw_version);

		ath11k_dbg(ab, ATH11K_DBG_PCI, "pci tcsr_soc_hw_version major %d minor %d\n",
			   soc_hw_version_major, soc_hw_version_minor);

		switch (soc_hw_version_major) {
		case 2:
			ab->hw_rev = ATH11K_HW_QCA6390_HW20;
			break;
		default:
			dev_err(&pdev->dev, "Unsupported QCA6390 SOC hardware version: %d %d\n",
				soc_hw_version_major, soc_hw_version_minor);
			ret = -EOPNOTSUPP;
			goto err_pci_free_region;
		}
		break;
	default:
		dev_err(&pdev->dev, "Unknown PCI device found: 0x%x\n",
			pci_dev->device);
		ret = -EOPNOTSUPP;
		goto err_pci_free_region;
	}

	ret = ath11k_pci_enable_msi(ab_pci);
	if (ret) {
		ath11k_err(ab, "failed to enable msi: %d\n", ret);
		goto err_pci_free_region;
	}

	ret = ath11k_core_pre_init(ab);
	if (ret)
		goto err_pci_disable_msi;

	ret = ath11k_mhi_register(ab_pci);
	if (ret) {
		ath11k_err(ab, "failed to register mhi: %d\n", ret);
		goto err_pci_disable_msi;
	}

	ret = ath11k_hal_srng_init(ab);
	if (ret)
		goto err_mhi_unregister;

	ret = ath11k_ce_alloc_pipes(ab);
	if (ret) {
		ath11k_err(ab, "failed to allocate ce pipes: %d\n", ret);
		goto err_hal_srng_deinit;
	}

	ath11k_pci_init_qmi_ce_config(ab);

	ret = ath11k_pci_config_irq(ab);
	if (ret) {
		ath11k_err(ab, "failed to config irq: %d\n", ret);
		goto err_ce_free;
	}

	ret = ath11k_core_init(ab);
	if (ret) {
		ath11k_err(ab, "failed to init core: %d\n", ret);
		goto err_free_irq;
	}
	return 0;

err_free_irq:
	ath11k_pci_free_irq(ab);

err_ce_free:
	ath11k_ce_free_pipes(ab);

err_hal_srng_deinit:
	ath11k_hal_srng_deinit(ab);

err_mhi_unregister:
	ath11k_mhi_unregister(ab_pci);

err_pci_disable_msi:
	ath11k_pci_disable_msi(ab_pci);

err_pci_free_region:
	ath11k_pci_free_region(ab_pci);

err_free_core:
	ath11k_core_free(ab);

	return ret;
}

static void ath11k_pci_remove(struct pci_dev *pdev)
{
	struct ath11k_base *ab = pci_get_drvdata(pdev);
	struct ath11k_pci *ab_pci = ath11k_pci_priv(ab);

	if (test_bit(ATH11K_FLAG_QMI_FAIL, &ab->dev_flags)) {
		ath11k_pci_power_down(ab);
		ath11k_debugfs_soc_destroy(ab);
		ath11k_qmi_deinit_service(ab);
		goto qmi_fail;
	}

	set_bit(ATH11K_FLAG_UNREGISTERING, &ab->dev_flags);

	ath11k_core_deinit(ab);

qmi_fail:
	ath11k_mhi_unregister(ab_pci);

	ath11k_pci_free_irq(ab);
	ath11k_pci_disable_msi(ab_pci);
	ath11k_pci_free_region(ab_pci);

	ath11k_hal_srng_deinit(ab);
	ath11k_ce_free_pipes(ab);
	ath11k_core_free(ab);
}

static void ath11k_pci_shutdown(struct pci_dev *pdev)
{
	struct ath11k_base *ab = pci_get_drvdata(pdev);

	ath11k_pci_power_down(ab);
}

static __maybe_unused int ath11k_pci_pm_suspend(struct device *dev)
{
	struct ath11k_base *ab = dev_get_drvdata(dev);
	int ret;

	ret = ath11k_core_suspend(ab);
	if (ret)
		ath11k_warn(ab, "failed to suspend core: %d\n", ret);

	return ret;
}

static __maybe_unused int ath11k_pci_pm_resume(struct device *dev)
{
	struct ath11k_base *ab = dev_get_drvdata(dev);
	int ret;

	ret = ath11k_core_resume(ab);
	if (ret)
		ath11k_warn(ab, "failed to resume core: %d\n", ret);

	return ret;
}

static SIMPLE_DEV_PM_OPS(ath11k_pci_pm_ops,
			 ath11k_pci_pm_suspend,
			 ath11k_pci_pm_resume);

static struct pci_driver ath11k_pci_driver = {
	.name = "ath11k_pci",
	.id_table = ath11k_pci_id_table,
	.probe = ath11k_pci_probe,
	.remove = ath11k_pci_remove,
	.shutdown = ath11k_pci_shutdown,
#ifdef CONFIG_PM
	.driver.pm = &ath11k_pci_pm_ops,
#endif
};

static int ath11k_pci_init(void)
{
	int ret;

	ret = pci_register_driver(&ath11k_pci_driver);
	if (ret)
		pr_err("failed to register ath11k pci driver: %d\n",
		       ret);

	return ret;
}
module_init(ath11k_pci_init);

static void ath11k_pci_exit(void)
{
	pci_unregister_driver(&ath11k_pci_driver);
}

module_exit(ath11k_pci_exit);

MODULE_DESCRIPTION("Driver support for Qualcomm Technologies 802.11ax WLAN PCIe devices");
MODULE_LICENSE("Dual BSD/GPL");

/* QCA639x 2.0 firmware files */
MODULE_FIRMWARE(ATH11K_FW_DIR "/QCA6390/hw2.0/" ATH11K_BOARD_API2_FILE);
MODULE_FIRMWARE(ATH11K_FW_DIR "/QCA6390/hw2.0/" ATH11K_AMSS_FILE);
MODULE_FIRMWARE(ATH11K_FW_DIR "/QCA6390/hw2.0/" ATH11K_M3_FILE);<|MERGE_RESOLUTION|>--- conflicted
+++ resolved
@@ -274,11 +274,7 @@
 				      PCIE_QSERDES_COM_SYSCLK_EN_SEL_REG,
 				      PCIE_QSERDES_COM_SYSCLK_EN_SEL_VAL,
 				      PCIE_QSERDES_COM_SYSCLK_EN_SEL_MSK);
-<<<<<<< HEAD
-	if (!ret) {
-=======
-	if (ret) {
->>>>>>> 7505c06d
+	if (ret) {
 		ath11k_warn(ab, "failed to set sysclk: %d\n", ret);
 		return ret;
 	}
@@ -287,11 +283,7 @@
 				      PCIE_USB3_PCS_MISC_OSC_DTCT_CONFIG1_REG,
 				      PCIE_USB3_PCS_MISC_OSC_DTCT_CONFIG1_VAL,
 				      PCIE_USB3_PCS_MISC_OSC_DTCT_CONFIG_MSK);
-<<<<<<< HEAD
-	if (!ret) {
-=======
-	if (ret) {
->>>>>>> 7505c06d
+	if (ret) {
 		ath11k_warn(ab, "failed to set dtct config1 error: %d\n", ret);
 		return ret;
 	}
@@ -300,11 +292,7 @@
 				      PCIE_USB3_PCS_MISC_OSC_DTCT_CONFIG2_REG,
 				      PCIE_USB3_PCS_MISC_OSC_DTCT_CONFIG2_VAL,
 				      PCIE_USB3_PCS_MISC_OSC_DTCT_CONFIG_MSK);
-<<<<<<< HEAD
-	if (!ret) {
-=======
-	if (ret) {
->>>>>>> 7505c06d
+	if (ret) {
 		ath11k_warn(ab, "failed to set dtct config2: %d\n", ret);
 		return ret;
 	}
@@ -313,11 +301,7 @@
 				      PCIE_USB3_PCS_MISC_OSC_DTCT_CONFIG4_REG,
 				      PCIE_USB3_PCS_MISC_OSC_DTCT_CONFIG4_VAL,
 				      PCIE_USB3_PCS_MISC_OSC_DTCT_CONFIG_MSK);
-<<<<<<< HEAD
-	if (!ret) {
-=======
-	if (ret) {
->>>>>>> 7505c06d
+	if (ret) {
 		ath11k_warn(ab, "failed to set dtct config4: %d\n", ret);
 		return ret;
 	}
@@ -936,14 +920,11 @@
 	ab_pci->register_window = 0;
 	clear_bit(ATH11K_PCI_FLAG_INIT_DONE, &ab_pci->flags);
 	ath11k_pci_sw_reset(ab_pci->ab, true);
-<<<<<<< HEAD
-=======
 
 	/* Disable ASPM during firmware download due to problems switching
 	 * to AMSS state.
 	 */
 	ath11k_pci_aspm_disable(ab_pci);
->>>>>>> 7505c06d
 
 	ret = ath11k_mhi_start(ab_pci);
 	if (ret) {
@@ -958,12 +939,9 @@
 {
 	struct ath11k_pci *ab_pci = ath11k_pci_priv(ab);
 
-<<<<<<< HEAD
-=======
 	/* restore aspm in case firmware bootup fails */
 	ath11k_pci_aspm_restore(ab_pci);
 
->>>>>>> 7505c06d
 	ath11k_pci_force_wake(ab_pci->ab);
 	ath11k_mhi_stop(ab_pci);
 	clear_bit(ATH11K_PCI_FLAG_INIT_DONE, &ab_pci->flags);
