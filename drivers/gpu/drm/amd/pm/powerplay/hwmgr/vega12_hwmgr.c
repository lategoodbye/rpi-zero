/*
 * Copyright 2017 Advanced Micro Devices, Inc.
 *
 * Permission is hereby granted, free of charge, to any person obtaining a
 * copy of this software and associated documentation files (the "Software"),
 * to deal in the Software without restriction, including without limitation
 * the rights to use, copy, modify, merge, publish, distribute, sublicense,
 * and/or sell copies of the Software, and to permit persons to whom the
 * Software is furnished to do so, subject to the following conditions:
 *
 * The above copyright notice and this permission notice shall be included in
 * all copies or substantial portions of the Software.
 *
 * THE SOFTWARE IS PROVIDED "AS IS", WITHOUT WARRANTY OF ANY KIND, EXPRESS OR
 * IMPLIED, INCLUDING BUT NOT LIMITED TO THE WARRANTIES OF MERCHANTABILITY,
 * FITNESS FOR A PARTICULAR PURPOSE AND NONINFRINGEMENT.  IN NO EVENT SHALL
 * THE COPYRIGHT HOLDER(S) OR AUTHOR(S) BE LIABLE FOR ANY CLAIM, DAMAGES OR
 * OTHER LIABILITY, WHETHER IN AN ACTION OF CONTRACT, TORT OR OTHERWISE,
 * ARISING FROM, OUT OF OR IN CONNECTION WITH THE SOFTWARE OR THE USE OR
 * OTHER DEALINGS IN THE SOFTWARE.
 *
 */

#include <linux/delay.h>
#include <linux/fb.h>
#include <linux/module.h>
#include <linux/slab.h>

#include "hwmgr.h"
#include "amd_powerplay.h"
#include "vega12_smumgr.h"
#include "hardwaremanager.h"
#include "ppatomfwctrl.h"
#include "atomfirmware.h"
#include "cgs_common.h"
#include "vega12_inc.h"
#include "pppcielanes.h"
#include "vega12_hwmgr.h"
#include "vega12_processpptables.h"
#include "vega12_pptable.h"
#include "vega12_thermal.h"
#include "vega12_ppsmc.h"
#include "pp_debug.h"
#include "amd_pcie_helpers.h"
#include "ppinterrupt.h"
#include "pp_overdriver.h"
#include "pp_thermal.h"
#include "vega12_baco.h"

#define smnPCIE_LC_SPEED_CNTL			0x11140290
#define smnPCIE_LC_LINK_WIDTH_CNTL		0x11140288

#define LINK_WIDTH_MAX				6
#define LINK_SPEED_MAX				3
static int link_width[] = {0, 1, 2, 4, 8, 12, 16};
static int link_speed[] = {25, 50, 80, 160};

static int vega12_force_clock_level(struct pp_hwmgr *hwmgr,
		enum pp_clock_type type, uint32_t mask);
static int vega12_get_clock_ranges(struct pp_hwmgr *hwmgr,
		uint32_t *clock,
		PPCLK_e clock_select,
		bool max);

static void vega12_set_default_registry_data(struct pp_hwmgr *hwmgr)
{
	struct vega12_hwmgr *data =
			(struct vega12_hwmgr *)(hwmgr->backend);

	data->gfxclk_average_alpha = PPVEGA12_VEGA12GFXCLKAVERAGEALPHA_DFLT;
	data->socclk_average_alpha = PPVEGA12_VEGA12SOCCLKAVERAGEALPHA_DFLT;
	data->uclk_average_alpha = PPVEGA12_VEGA12UCLKCLKAVERAGEALPHA_DFLT;
	data->gfx_activity_average_alpha = PPVEGA12_VEGA12GFXACTIVITYAVERAGEALPHA_DFLT;
	data->lowest_uclk_reserved_for_ulv = PPVEGA12_VEGA12LOWESTUCLKRESERVEDFORULV_DFLT;

	data->display_voltage_mode = PPVEGA12_VEGA12DISPLAYVOLTAGEMODE_DFLT;
	data->dcef_clk_quad_eqn_a = PPREGKEY_VEGA12QUADRATICEQUATION_DFLT;
	data->dcef_clk_quad_eqn_b = PPREGKEY_VEGA12QUADRATICEQUATION_DFLT;
	data->dcef_clk_quad_eqn_c = PPREGKEY_VEGA12QUADRATICEQUATION_DFLT;
	data->disp_clk_quad_eqn_a = PPREGKEY_VEGA12QUADRATICEQUATION_DFLT;
	data->disp_clk_quad_eqn_b = PPREGKEY_VEGA12QUADRATICEQUATION_DFLT;
	data->disp_clk_quad_eqn_c = PPREGKEY_VEGA12QUADRATICEQUATION_DFLT;
	data->pixel_clk_quad_eqn_a = PPREGKEY_VEGA12QUADRATICEQUATION_DFLT;
	data->pixel_clk_quad_eqn_b = PPREGKEY_VEGA12QUADRATICEQUATION_DFLT;
	data->pixel_clk_quad_eqn_c = PPREGKEY_VEGA12QUADRATICEQUATION_DFLT;
	data->phy_clk_quad_eqn_a = PPREGKEY_VEGA12QUADRATICEQUATION_DFLT;
	data->phy_clk_quad_eqn_b = PPREGKEY_VEGA12QUADRATICEQUATION_DFLT;
	data->phy_clk_quad_eqn_c = PPREGKEY_VEGA12QUADRATICEQUATION_DFLT;

	data->registry_data.disallowed_features = 0x0;
	data->registry_data.od_state_in_dc_support = 0;
	data->registry_data.thermal_support = 1;
	data->registry_data.skip_baco_hardware = 0;

	data->registry_data.log_avfs_param = 0;
	data->registry_data.sclk_throttle_low_notification = 1;
	data->registry_data.force_dpm_high = 0;
	data->registry_data.stable_pstate_sclk_dpm_percentage = 75;

	data->registry_data.didt_support = 0;
	if (data->registry_data.didt_support) {
		data->registry_data.didt_mode = 6;
		data->registry_data.sq_ramping_support = 1;
		data->registry_data.db_ramping_support = 0;
		data->registry_data.td_ramping_support = 0;
		data->registry_data.tcp_ramping_support = 0;
		data->registry_data.dbr_ramping_support = 0;
		data->registry_data.edc_didt_support = 1;
		data->registry_data.gc_didt_support = 0;
		data->registry_data.psm_didt_support = 0;
	}

	data->registry_data.pcie_lane_override = 0xff;
	data->registry_data.pcie_speed_override = 0xff;
	data->registry_data.pcie_clock_override = 0xffffffff;
	data->registry_data.regulator_hot_gpio_support = 1;
	data->registry_data.ac_dc_switch_gpio_support = 0;
	data->registry_data.quick_transition_support = 0;
	data->registry_data.zrpm_start_temp = 0xffff;
	data->registry_data.zrpm_stop_temp = 0xffff;
	data->registry_data.odn_feature_enable = 1;
	data->registry_data.disable_water_mark = 0;
	data->registry_data.disable_pp_tuning = 0;
	data->registry_data.disable_xlpp_tuning = 0;
	data->registry_data.disable_workload_policy = 0;
	data->registry_data.perf_ui_tuning_profile_turbo = 0x19190F0F;
	data->registry_data.perf_ui_tuning_profile_powerSave = 0x19191919;
	data->registry_data.perf_ui_tuning_profile_xl = 0x00000F0A;
	data->registry_data.force_workload_policy_mask = 0;
	data->registry_data.disable_3d_fs_detection = 0;
	data->registry_data.fps_support = 1;
	data->registry_data.disable_auto_wattman = 1;
	data->registry_data.auto_wattman_debug = 0;
	data->registry_data.auto_wattman_sample_period = 100;
	data->registry_data.auto_wattman_threshold = 50;
	data->registry_data.pcie_dpm_key_disabled = !(hwmgr->feature_mask & PP_PCIE_DPM_MASK);
}

static int vega12_set_features_platform_caps(struct pp_hwmgr *hwmgr)
{
	struct vega12_hwmgr *data =
			(struct vega12_hwmgr *)(hwmgr->backend);
	struct amdgpu_device *adev = hwmgr->adev;

	if (data->vddci_control == VEGA12_VOLTAGE_CONTROL_NONE)
		phm_cap_unset(hwmgr->platform_descriptor.platformCaps,
				PHM_PlatformCaps_ControlVDDCI);

	phm_cap_set(hwmgr->platform_descriptor.platformCaps,
			PHM_PlatformCaps_TablelessHardwareInterface);

	phm_cap_set(hwmgr->platform_descriptor.platformCaps,
			PHM_PlatformCaps_EnableSMU7ThermalManagement);

	if (adev->pg_flags & AMD_PG_SUPPORT_UVD) {
		phm_cap_set(hwmgr->platform_descriptor.platformCaps,
				PHM_PlatformCaps_UVDPowerGating);
		phm_cap_set(hwmgr->platform_descriptor.platformCaps,
				PHM_PlatformCaps_UVDDynamicPowerGating);
	}

	if (adev->pg_flags & AMD_PG_SUPPORT_VCE)
		phm_cap_set(hwmgr->platform_descriptor.platformCaps,
				PHM_PlatformCaps_VCEPowerGating);

	phm_cap_set(hwmgr->platform_descriptor.platformCaps,
			PHM_PlatformCaps_UnTabledHardwareInterface);

	if (data->registry_data.odn_feature_enable)
		phm_cap_set(hwmgr->platform_descriptor.platformCaps,
				PHM_PlatformCaps_ODNinACSupport);
	else {
		phm_cap_set(hwmgr->platform_descriptor.platformCaps,
				PHM_PlatformCaps_OD6inACSupport);
		phm_cap_set(hwmgr->platform_descriptor.platformCaps,
				PHM_PlatformCaps_OD6PlusinACSupport);
	}

	phm_cap_set(hwmgr->platform_descriptor.platformCaps,
			PHM_PlatformCaps_ActivityReporting);
	phm_cap_set(hwmgr->platform_descriptor.platformCaps,
			PHM_PlatformCaps_FanSpeedInTableIsRPM);

	if (data->registry_data.od_state_in_dc_support) {
		if (data->registry_data.odn_feature_enable)
			phm_cap_set(hwmgr->platform_descriptor.platformCaps,
					PHM_PlatformCaps_ODNinDCSupport);
		else {
			phm_cap_set(hwmgr->platform_descriptor.platformCaps,
					PHM_PlatformCaps_OD6inDCSupport);
			phm_cap_set(hwmgr->platform_descriptor.platformCaps,
					PHM_PlatformCaps_OD6PlusinDCSupport);
		}
	}

	if (data->registry_data.thermal_support
			&& data->registry_data.fuzzy_fan_control_support
			&& hwmgr->thermal_controller.advanceFanControlParameters.usTMax)
		phm_cap_set(hwmgr->platform_descriptor.platformCaps,
				PHM_PlatformCaps_ODFuzzyFanControlSupport);

	phm_cap_set(hwmgr->platform_descriptor.platformCaps,
				PHM_PlatformCaps_DynamicPowerManagement);
	phm_cap_set(hwmgr->platform_descriptor.platformCaps,
			PHM_PlatformCaps_SMC);
	phm_cap_set(hwmgr->platform_descriptor.platformCaps,
			PHM_PlatformCaps_ThermalPolicyDelay);

	if (data->registry_data.force_dpm_high)
		phm_cap_set(hwmgr->platform_descriptor.platformCaps,
				PHM_PlatformCaps_ExclusiveModeAlwaysHigh);

	phm_cap_set(hwmgr->platform_descriptor.platformCaps,
			PHM_PlatformCaps_DynamicUVDState);

	if (data->registry_data.sclk_throttle_low_notification)
		phm_cap_set(hwmgr->platform_descriptor.platformCaps,
				PHM_PlatformCaps_SclkThrottleLowNotification);

	/* power tune caps */
	/* assume disabled */
	phm_cap_unset(hwmgr->platform_descriptor.platformCaps,
			PHM_PlatformCaps_PowerContainment);
	phm_cap_unset(hwmgr->platform_descriptor.platformCaps,
			PHM_PlatformCaps_DiDtSupport);
	phm_cap_unset(hwmgr->platform_descriptor.platformCaps,
			PHM_PlatformCaps_SQRamping);
	phm_cap_unset(hwmgr->platform_descriptor.platformCaps,
			PHM_PlatformCaps_DBRamping);
	phm_cap_unset(hwmgr->platform_descriptor.platformCaps,
			PHM_PlatformCaps_TDRamping);
	phm_cap_unset(hwmgr->platform_descriptor.platformCaps,
			PHM_PlatformCaps_TCPRamping);
	phm_cap_unset(hwmgr->platform_descriptor.platformCaps,
			PHM_PlatformCaps_DBRRamping);
	phm_cap_unset(hwmgr->platform_descriptor.platformCaps,
			PHM_PlatformCaps_DiDtEDCEnable);
	phm_cap_unset(hwmgr->platform_descriptor.platformCaps,
			PHM_PlatformCaps_GCEDC);
	phm_cap_unset(hwmgr->platform_descriptor.platformCaps,
			PHM_PlatformCaps_PSM);

	if (data->registry_data.didt_support) {
		phm_cap_set(hwmgr->platform_descriptor.platformCaps, PHM_PlatformCaps_DiDtSupport);
		if (data->registry_data.sq_ramping_support)
			phm_cap_set(hwmgr->platform_descriptor.platformCaps, PHM_PlatformCaps_SQRamping);
		if (data->registry_data.db_ramping_support)
			phm_cap_set(hwmgr->platform_descriptor.platformCaps, PHM_PlatformCaps_DBRamping);
		if (data->registry_data.td_ramping_support)
			phm_cap_set(hwmgr->platform_descriptor.platformCaps, PHM_PlatformCaps_TDRamping);
		if (data->registry_data.tcp_ramping_support)
			phm_cap_set(hwmgr->platform_descriptor.platformCaps, PHM_PlatformCaps_TCPRamping);
		if (data->registry_data.dbr_ramping_support)
			phm_cap_set(hwmgr->platform_descriptor.platformCaps, PHM_PlatformCaps_DBRRamping);
		if (data->registry_data.edc_didt_support)
			phm_cap_set(hwmgr->platform_descriptor.platformCaps, PHM_PlatformCaps_DiDtEDCEnable);
		if (data->registry_data.gc_didt_support)
			phm_cap_set(hwmgr->platform_descriptor.platformCaps, PHM_PlatformCaps_GCEDC);
		if (data->registry_data.psm_didt_support)
			phm_cap_set(hwmgr->platform_descriptor.platformCaps, PHM_PlatformCaps_PSM);
	}

	phm_cap_set(hwmgr->platform_descriptor.platformCaps,
			PHM_PlatformCaps_RegulatorHot);

	if (data->registry_data.ac_dc_switch_gpio_support) {
		phm_cap_set(hwmgr->platform_descriptor.platformCaps,
				PHM_PlatformCaps_AutomaticDCTransition);
		phm_cap_set(hwmgr->platform_descriptor.platformCaps,
				PHM_PlatformCaps_SMCtoPPLIBAcdcGpioScheme);
	}

	if (data->registry_data.quick_transition_support) {
		phm_cap_unset(hwmgr->platform_descriptor.platformCaps,
				PHM_PlatformCaps_AutomaticDCTransition);
		phm_cap_unset(hwmgr->platform_descriptor.platformCaps,
				PHM_PlatformCaps_SMCtoPPLIBAcdcGpioScheme);
		phm_cap_set(hwmgr->platform_descriptor.platformCaps,
				PHM_PlatformCaps_Falcon_QuickTransition);
	}

	if (data->lowest_uclk_reserved_for_ulv != PPVEGA12_VEGA12LOWESTUCLKRESERVEDFORULV_DFLT) {
		phm_cap_unset(hwmgr->platform_descriptor.platformCaps,
				PHM_PlatformCaps_LowestUclkReservedForUlv);
		if (data->lowest_uclk_reserved_for_ulv == 1)
			phm_cap_set(hwmgr->platform_descriptor.platformCaps,
					PHM_PlatformCaps_LowestUclkReservedForUlv);
	}

	if (data->registry_data.custom_fan_support)
		phm_cap_set(hwmgr->platform_descriptor.platformCaps,
				PHM_PlatformCaps_CustomFanControlSupport);

	return 0;
}

static void vega12_init_dpm_defaults(struct pp_hwmgr *hwmgr)
{
	struct vega12_hwmgr *data = (struct vega12_hwmgr *)(hwmgr->backend);
	struct amdgpu_device *adev = hwmgr->adev;
	uint32_t top32, bottom32;
	int i;

	data->smu_features[GNLD_DPM_PREFETCHER].smu_feature_id =
			FEATURE_DPM_PREFETCHER_BIT;
	data->smu_features[GNLD_DPM_GFXCLK].smu_feature_id =
			FEATURE_DPM_GFXCLK_BIT;
	data->smu_features[GNLD_DPM_UCLK].smu_feature_id =
			FEATURE_DPM_UCLK_BIT;
	data->smu_features[GNLD_DPM_SOCCLK].smu_feature_id =
			FEATURE_DPM_SOCCLK_BIT;
	data->smu_features[GNLD_DPM_UVD].smu_feature_id =
			FEATURE_DPM_UVD_BIT;
	data->smu_features[GNLD_DPM_VCE].smu_feature_id =
			FEATURE_DPM_VCE_BIT;
	data->smu_features[GNLD_ULV].smu_feature_id =
			FEATURE_ULV_BIT;
	data->smu_features[GNLD_DPM_MP0CLK].smu_feature_id =
			FEATURE_DPM_MP0CLK_BIT;
	data->smu_features[GNLD_DPM_LINK].smu_feature_id =
			FEATURE_DPM_LINK_BIT;
	data->smu_features[GNLD_DPM_DCEFCLK].smu_feature_id =
			FEATURE_DPM_DCEFCLK_BIT;
	data->smu_features[GNLD_DS_GFXCLK].smu_feature_id =
			FEATURE_DS_GFXCLK_BIT;
	data->smu_features[GNLD_DS_SOCCLK].smu_feature_id =
			FEATURE_DS_SOCCLK_BIT;
	data->smu_features[GNLD_DS_LCLK].smu_feature_id =
			FEATURE_DS_LCLK_BIT;
	data->smu_features[GNLD_PPT].smu_feature_id =
			FEATURE_PPT_BIT;
	data->smu_features[GNLD_TDC].smu_feature_id =
			FEATURE_TDC_BIT;
	data->smu_features[GNLD_THERMAL].smu_feature_id =
			FEATURE_THERMAL_BIT;
	data->smu_features[GNLD_GFX_PER_CU_CG].smu_feature_id =
			FEATURE_GFX_PER_CU_CG_BIT;
	data->smu_features[GNLD_RM].smu_feature_id =
			FEATURE_RM_BIT;
	data->smu_features[GNLD_DS_DCEFCLK].smu_feature_id =
			FEATURE_DS_DCEFCLK_BIT;
	data->smu_features[GNLD_ACDC].smu_feature_id =
			FEATURE_ACDC_BIT;
	data->smu_features[GNLD_VR0HOT].smu_feature_id =
			FEATURE_VR0HOT_BIT;
	data->smu_features[GNLD_VR1HOT].smu_feature_id =
			FEATURE_VR1HOT_BIT;
	data->smu_features[GNLD_FW_CTF].smu_feature_id =
			FEATURE_FW_CTF_BIT;
	data->smu_features[GNLD_LED_DISPLAY].smu_feature_id =
			FEATURE_LED_DISPLAY_BIT;
	data->smu_features[GNLD_FAN_CONTROL].smu_feature_id =
			FEATURE_FAN_CONTROL_BIT;
	data->smu_features[GNLD_DIDT].smu_feature_id = FEATURE_GFX_EDC_BIT;
	data->smu_features[GNLD_GFXOFF].smu_feature_id = FEATURE_GFXOFF_BIT;
	data->smu_features[GNLD_CG].smu_feature_id = FEATURE_CG_BIT;
	data->smu_features[GNLD_ACG].smu_feature_id = FEATURE_ACG_BIT;

	for (i = 0; i < GNLD_FEATURES_MAX; i++) {
		data->smu_features[i].smu_feature_bitmap =
			(uint64_t)(1ULL << data->smu_features[i].smu_feature_id);
		data->smu_features[i].allowed =
			((data->registry_data.disallowed_features >> i) & 1) ?
			false : true;
	}

	/* Get the SN to turn into a Unique ID */
	smum_send_msg_to_smc(hwmgr, PPSMC_MSG_ReadSerialNumTop32, &top32);
	smum_send_msg_to_smc(hwmgr, PPSMC_MSG_ReadSerialNumBottom32, &bottom32);

	adev->unique_id = ((uint64_t)bottom32 << 32) | top32;
}

static int vega12_set_private_data_based_on_pptable(struct pp_hwmgr *hwmgr)
{
	return 0;
}

static int vega12_hwmgr_backend_fini(struct pp_hwmgr *hwmgr)
{
	kfree(hwmgr->backend);
	hwmgr->backend = NULL;

	return 0;
}

static int vega12_hwmgr_backend_init(struct pp_hwmgr *hwmgr)
{
	int result = 0;
	struct vega12_hwmgr *data;
	struct amdgpu_device *adev = hwmgr->adev;

	data = kzalloc(sizeof(struct vega12_hwmgr), GFP_KERNEL);
	if (data == NULL)
		return -ENOMEM;

	hwmgr->backend = data;

	vega12_set_default_registry_data(hwmgr);

	data->disable_dpm_mask = 0xff;
	data->workload_mask = 0xff;

	/* need to set voltage control types before EVV patching */
	data->vddc_control = VEGA12_VOLTAGE_CONTROL_NONE;
	data->mvdd_control = VEGA12_VOLTAGE_CONTROL_NONE;
	data->vddci_control = VEGA12_VOLTAGE_CONTROL_NONE;

	data->water_marks_bitmap = 0;
	data->avfs_exist = false;

	vega12_set_features_platform_caps(hwmgr);

	vega12_init_dpm_defaults(hwmgr);

	/* Parse pptable data read from VBIOS */
	vega12_set_private_data_based_on_pptable(hwmgr);

	data->is_tlu_enabled = false;

	hwmgr->platform_descriptor.hardwareActivityPerformanceLevels =
			VEGA12_MAX_HARDWARE_POWERLEVELS;
	hwmgr->platform_descriptor.hardwarePerformanceLevels = 2;
	hwmgr->platform_descriptor.minimumClocksReductionPercentage = 50;

	hwmgr->platform_descriptor.vbiosInterruptId = 0x20000400; /* IRQ_SOURCE1_SW_INT */
	/* The true clock step depends on the frequency, typically 4.5 or 9 MHz. Here we use 5. */
	hwmgr->platform_descriptor.clockStep.engineClock = 500;
	hwmgr->platform_descriptor.clockStep.memoryClock = 500;

	data->total_active_cus = adev->gfx.cu_info.number;
	/* Setup default Overdrive Fan control settings */
	data->odn_fan_table.target_fan_speed =
			hwmgr->thermal_controller.advanceFanControlParameters.usMaxFanRPM;
	data->odn_fan_table.target_temperature =
			hwmgr->thermal_controller.advanceFanControlParameters.ucTargetTemperature;
	data->odn_fan_table.min_performance_clock =
			hwmgr->thermal_controller.advanceFanControlParameters.ulMinFanSCLKAcousticLimit;
	data->odn_fan_table.min_fan_limit =
			hwmgr->thermal_controller.advanceFanControlParameters.usFanPWMMinLimit *
			hwmgr->thermal_controller.fanInfo.ulMaxRPM / 100;

	if (hwmgr->feature_mask & PP_GFXOFF_MASK)
		data->gfxoff_controlled_by_driver = true;
	else
		data->gfxoff_controlled_by_driver = false;

	return result;
}

static int vega12_init_sclk_threshold(struct pp_hwmgr *hwmgr)
{
	struct vega12_hwmgr *data =
			(struct vega12_hwmgr *)(hwmgr->backend);

	data->low_sclk_interrupt_threshold = 0;

	return 0;
}

static int vega12_setup_asic_task(struct pp_hwmgr *hwmgr)
{
	PP_ASSERT_WITH_CODE(!vega12_init_sclk_threshold(hwmgr),
			"Failed to init sclk threshold!",
			return -EINVAL);

	return 0;
}

/*
 * @fn vega12_init_dpm_state
 * @brief Function to initialize all Soft Min/Max and Hard Min/Max to 0xff.
 *
 * @param    dpm_state - the address of the DPM Table to initiailize.
 * @return   None.
 */
static void vega12_init_dpm_state(struct vega12_dpm_state *dpm_state)
{
	dpm_state->soft_min_level = 0x0;
	dpm_state->soft_max_level = 0xffff;
	dpm_state->hard_min_level = 0x0;
	dpm_state->hard_max_level = 0xffff;
}

static int vega12_override_pcie_parameters(struct pp_hwmgr *hwmgr)
{
	struct amdgpu_device *adev = (struct amdgpu_device *)(hwmgr->adev);
	struct vega12_hwmgr *data =
			(struct vega12_hwmgr *)(hwmgr->backend);
	uint32_t pcie_gen = 0, pcie_width = 0, smu_pcie_arg, pcie_gen_arg, pcie_width_arg;
	PPTable_t *pp_table = &(data->smc_state_table.pp_table);
	int i;
	int ret;

	if (adev->pm.pcie_gen_mask & CAIL_PCIE_LINK_SPEED_SUPPORT_GEN4)
		pcie_gen = 3;
	else if (adev->pm.pcie_gen_mask & CAIL_PCIE_LINK_SPEED_SUPPORT_GEN3)
		pcie_gen = 2;
	else if (adev->pm.pcie_gen_mask & CAIL_PCIE_LINK_SPEED_SUPPORT_GEN2)
		pcie_gen = 1;
	else if (adev->pm.pcie_gen_mask & CAIL_PCIE_LINK_SPEED_SUPPORT_GEN1)
		pcie_gen = 0;

	if (adev->pm.pcie_mlw_mask & CAIL_PCIE_LINK_WIDTH_SUPPORT_X16)
		pcie_width = 6;
	else if (adev->pm.pcie_mlw_mask & CAIL_PCIE_LINK_WIDTH_SUPPORT_X12)
		pcie_width = 5;
	else if (adev->pm.pcie_mlw_mask & CAIL_PCIE_LINK_WIDTH_SUPPORT_X8)
		pcie_width = 4;
	else if (adev->pm.pcie_mlw_mask & CAIL_PCIE_LINK_WIDTH_SUPPORT_X4)
		pcie_width = 3;
	else if (adev->pm.pcie_mlw_mask & CAIL_PCIE_LINK_WIDTH_SUPPORT_X2)
		pcie_width = 2;
	else if (adev->pm.pcie_mlw_mask & CAIL_PCIE_LINK_WIDTH_SUPPORT_X1)
		pcie_width = 1;

	/* Bit 31:16: LCLK DPM level. 0 is DPM0, and 1 is DPM1
	 * Bit 15:8:  PCIE GEN, 0 to 3 corresponds to GEN1 to GEN4
	 * Bit 7:0:   PCIE lane width, 1 to 7 corresponds is x1 to x32
	 */
	for (i = 0; i < NUM_LINK_LEVELS; i++) {
		pcie_gen_arg = (pp_table->PcieGenSpeed[i] > pcie_gen) ? pcie_gen :
			pp_table->PcieGenSpeed[i];
		pcie_width_arg = (pp_table->PcieLaneCount[i] > pcie_width) ? pcie_width :
			pp_table->PcieLaneCount[i];

		if (pcie_gen_arg != pp_table->PcieGenSpeed[i] || pcie_width_arg !=
		    pp_table->PcieLaneCount[i]) {
			smu_pcie_arg = (i << 16) | (pcie_gen_arg << 8) | pcie_width_arg;
			ret = smum_send_msg_to_smc_with_parameter(hwmgr,
				PPSMC_MSG_OverridePcieParameters, smu_pcie_arg,
				NULL);
			PP_ASSERT_WITH_CODE(!ret,
				"[OverridePcieParameters] Attempt to override pcie params failed!",
				return ret);
		}

		/* update the pptable */
		pp_table->PcieGenSpeed[i] = pcie_gen_arg;
		pp_table->PcieLaneCount[i] = pcie_width_arg;
	}

<<<<<<< HEAD
=======
	/* override to the highest if it's disabled from ppfeaturmask */
	if (data->registry_data.pcie_dpm_key_disabled) {
		for (i = 0; i < NUM_LINK_LEVELS; i++) {
			smu_pcie_arg = (i << 16) | (pcie_gen << 8) | pcie_width;
			ret = smum_send_msg_to_smc_with_parameter(hwmgr,
				PPSMC_MSG_OverridePcieParameters, smu_pcie_arg,
				NULL);
			PP_ASSERT_WITH_CODE(!ret,
				"[OverridePcieParameters] Attempt to override pcie params failed!",
				return ret);

			pp_table->PcieGenSpeed[i] = pcie_gen;
			pp_table->PcieLaneCount[i] = pcie_width;
		}
		ret = vega12_enable_smc_features(hwmgr,
				false,
				data->smu_features[GNLD_DPM_LINK].smu_feature_bitmap);
		PP_ASSERT_WITH_CODE(!ret,
				"Attempt to Disable DPM LINK Failed!",
				return ret);
		data->smu_features[GNLD_DPM_LINK].enabled = false;
		data->smu_features[GNLD_DPM_LINK].supported = false;
	}
>>>>>>> 7aef27f0
	return 0;
}

static int vega12_get_number_of_dpm_level(struct pp_hwmgr *hwmgr,
		PPCLK_e clk_id, uint32_t *num_of_levels)
{
	int ret = 0;

	ret = smum_send_msg_to_smc_with_parameter(hwmgr,
			PPSMC_MSG_GetDpmFreqByIndex,
			(clk_id << 16 | 0xFF),
			num_of_levels);
	PP_ASSERT_WITH_CODE(!ret,
			"[GetNumOfDpmLevel] failed to get dpm levels!",
			return ret);

	return ret;
}

static int vega12_get_dpm_frequency_by_index(struct pp_hwmgr *hwmgr,
		PPCLK_e clkID, uint32_t index, uint32_t *clock)
{
	/*
	 *SMU expects the Clock ID to be in the top 16 bits.
	 *Lower 16 bits specify the level
	 */
	PP_ASSERT_WITH_CODE(smum_send_msg_to_smc_with_parameter(hwmgr,
		PPSMC_MSG_GetDpmFreqByIndex, (clkID << 16 | index),
		clock) == 0,
		"[GetDpmFrequencyByIndex] Failed to get dpm frequency from SMU!",
		return -EINVAL);

	return 0;
}

static int vega12_setup_single_dpm_table(struct pp_hwmgr *hwmgr,
		struct vega12_single_dpm_table *dpm_table, PPCLK_e clk_id)
{
	int ret = 0;
	uint32_t i, num_of_levels, clk;

	ret = vega12_get_number_of_dpm_level(hwmgr, clk_id, &num_of_levels);
	PP_ASSERT_WITH_CODE(!ret,
			"[SetupSingleDpmTable] failed to get clk levels!",
			return ret);

	dpm_table->count = num_of_levels;

	for (i = 0; i < num_of_levels; i++) {
		ret = vega12_get_dpm_frequency_by_index(hwmgr, clk_id, i, &clk);
		PP_ASSERT_WITH_CODE(!ret,
			"[SetupSingleDpmTable] failed to get clk of specific level!",
			return ret);
		dpm_table->dpm_levels[i].value = clk;
		dpm_table->dpm_levels[i].enabled = true;
	}

	return ret;
}

/*
 * This function is to initialize all DPM state tables
 * for SMU based on the dependency table.
 * Dynamic state patching function will then trim these
 * state tables to the allowed range based
 * on the power policy or external client requests,
 * such as UVD request, etc.
 */
static int vega12_setup_default_dpm_tables(struct pp_hwmgr *hwmgr)
{

	struct vega12_hwmgr *data =
			(struct vega12_hwmgr *)(hwmgr->backend);
	struct vega12_single_dpm_table *dpm_table;
	int ret = 0;

	memset(&data->dpm_table, 0, sizeof(data->dpm_table));

	/* socclk */
	dpm_table = &(data->dpm_table.soc_table);
	if (data->smu_features[GNLD_DPM_SOCCLK].enabled) {
		ret = vega12_setup_single_dpm_table(hwmgr, dpm_table, PPCLK_SOCCLK);
		PP_ASSERT_WITH_CODE(!ret,
				"[SetupDefaultDpmTable] failed to get socclk dpm levels!",
				return ret);
	} else {
		dpm_table->count = 1;
		dpm_table->dpm_levels[0].value = data->vbios_boot_state.soc_clock / 100;
	}
	vega12_init_dpm_state(&(dpm_table->dpm_state));

	/* gfxclk */
	dpm_table = &(data->dpm_table.gfx_table);
	if (data->smu_features[GNLD_DPM_GFXCLK].enabled) {
		ret = vega12_setup_single_dpm_table(hwmgr, dpm_table, PPCLK_GFXCLK);
		PP_ASSERT_WITH_CODE(!ret,
				"[SetupDefaultDpmTable] failed to get gfxclk dpm levels!",
				return ret);
	} else {
		dpm_table->count = 1;
		dpm_table->dpm_levels[0].value = data->vbios_boot_state.gfx_clock / 100;
	}
	vega12_init_dpm_state(&(dpm_table->dpm_state));

	/* memclk */
	dpm_table = &(data->dpm_table.mem_table);
	if (data->smu_features[GNLD_DPM_UCLK].enabled) {
		ret = vega12_setup_single_dpm_table(hwmgr, dpm_table, PPCLK_UCLK);
		PP_ASSERT_WITH_CODE(!ret,
				"[SetupDefaultDpmTable] failed to get memclk dpm levels!",
				return ret);
	} else {
		dpm_table->count = 1;
		dpm_table->dpm_levels[0].value = data->vbios_boot_state.mem_clock / 100;
	}
	vega12_init_dpm_state(&(dpm_table->dpm_state));

	/* eclk */
	dpm_table = &(data->dpm_table.eclk_table);
	if (data->smu_features[GNLD_DPM_VCE].enabled) {
		ret = vega12_setup_single_dpm_table(hwmgr, dpm_table, PPCLK_ECLK);
		PP_ASSERT_WITH_CODE(!ret,
				"[SetupDefaultDpmTable] failed to get eclk dpm levels!",
				return ret);
	} else {
		dpm_table->count = 1;
		dpm_table->dpm_levels[0].value = data->vbios_boot_state.eclock / 100;
	}
	vega12_init_dpm_state(&(dpm_table->dpm_state));

	/* vclk */
	dpm_table = &(data->dpm_table.vclk_table);
	if (data->smu_features[GNLD_DPM_UVD].enabled) {
		ret = vega12_setup_single_dpm_table(hwmgr, dpm_table, PPCLK_VCLK);
		PP_ASSERT_WITH_CODE(!ret,
				"[SetupDefaultDpmTable] failed to get vclk dpm levels!",
				return ret);
	} else {
		dpm_table->count = 1;
		dpm_table->dpm_levels[0].value = data->vbios_boot_state.vclock / 100;
	}
	vega12_init_dpm_state(&(dpm_table->dpm_state));

	/* dclk */
	dpm_table = &(data->dpm_table.dclk_table);
	if (data->smu_features[GNLD_DPM_UVD].enabled) {
		ret = vega12_setup_single_dpm_table(hwmgr, dpm_table, PPCLK_DCLK);
		PP_ASSERT_WITH_CODE(!ret,
				"[SetupDefaultDpmTable] failed to get dclk dpm levels!",
				return ret);
	} else {
		dpm_table->count = 1;
		dpm_table->dpm_levels[0].value = data->vbios_boot_state.dclock / 100;
	}
	vega12_init_dpm_state(&(dpm_table->dpm_state));

	/* dcefclk */
	dpm_table = &(data->dpm_table.dcef_table);
	if (data->smu_features[GNLD_DPM_DCEFCLK].enabled) {
		ret = vega12_setup_single_dpm_table(hwmgr, dpm_table, PPCLK_DCEFCLK);
		PP_ASSERT_WITH_CODE(!ret,
				"[SetupDefaultDpmTable] failed to get dcefclk dpm levels!",
				return ret);
	} else {
		dpm_table->count = 1;
		dpm_table->dpm_levels[0].value = data->vbios_boot_state.dcef_clock / 100;
	}
	vega12_init_dpm_state(&(dpm_table->dpm_state));

	/* pixclk */
	dpm_table = &(data->dpm_table.pixel_table);
	if (data->smu_features[GNLD_DPM_DCEFCLK].enabled) {
		ret = vega12_setup_single_dpm_table(hwmgr, dpm_table, PPCLK_PIXCLK);
		PP_ASSERT_WITH_CODE(!ret,
				"[SetupDefaultDpmTable] failed to get pixclk dpm levels!",
				return ret);
	} else
		dpm_table->count = 0;
	vega12_init_dpm_state(&(dpm_table->dpm_state));

	/* dispclk */
	dpm_table = &(data->dpm_table.display_table);
	if (data->smu_features[GNLD_DPM_DCEFCLK].enabled) {
		ret = vega12_setup_single_dpm_table(hwmgr, dpm_table, PPCLK_DISPCLK);
		PP_ASSERT_WITH_CODE(!ret,
				"[SetupDefaultDpmTable] failed to get dispclk dpm levels!",
				return ret);
	} else
		dpm_table->count = 0;
	vega12_init_dpm_state(&(dpm_table->dpm_state));

	/* phyclk */
	dpm_table = &(data->dpm_table.phy_table);
	if (data->smu_features[GNLD_DPM_DCEFCLK].enabled) {
		ret = vega12_setup_single_dpm_table(hwmgr, dpm_table, PPCLK_PHYCLK);
		PP_ASSERT_WITH_CODE(!ret,
				"[SetupDefaultDpmTable] failed to get phyclk dpm levels!",
				return ret);
	} else
		dpm_table->count = 0;
	vega12_init_dpm_state(&(dpm_table->dpm_state));

	/* save a copy of the default DPM table */
	memcpy(&(data->golden_dpm_table), &(data->dpm_table),
			sizeof(struct vega12_dpm_table));

	return 0;
}

#if 0
static int vega12_save_default_power_profile(struct pp_hwmgr *hwmgr)
{
	struct vega12_hwmgr *data = (struct vega12_hwmgr *)(hwmgr->backend);
	struct vega12_single_dpm_table *dpm_table = &(data->dpm_table.gfx_table);
	uint32_t min_level;

	hwmgr->default_gfx_power_profile.type = AMD_PP_GFX_PROFILE;
	hwmgr->default_compute_power_profile.type = AMD_PP_COMPUTE_PROFILE;

	/* Optimize compute power profile: Use only highest
	 * 2 power levels (if more than 2 are available)
	 */
	if (dpm_table->count > 2)
		min_level = dpm_table->count - 2;
	else if (dpm_table->count == 2)
		min_level = 1;
	else
		min_level = 0;

	hwmgr->default_compute_power_profile.min_sclk =
			dpm_table->dpm_levels[min_level].value;

	hwmgr->gfx_power_profile = hwmgr->default_gfx_power_profile;
	hwmgr->compute_power_profile = hwmgr->default_compute_power_profile;

	return 0;
}
#endif

/**
 * Initializes the SMC table and uploads it
 *
 * @hwmgr:  the address of the powerplay hardware manager.
 * return:  always 0
 */
static int vega12_init_smc_table(struct pp_hwmgr *hwmgr)
{
	int result;
	struct vega12_hwmgr *data =
			(struct vega12_hwmgr *)(hwmgr->backend);
	PPTable_t *pp_table = &(data->smc_state_table.pp_table);
	struct pp_atomfwctrl_bios_boot_up_values boot_up_values;
	struct phm_ppt_v3_information *pptable_information =
		(struct phm_ppt_v3_information *)hwmgr->pptable;

	result = pp_atomfwctrl_get_vbios_bootup_values(hwmgr, &boot_up_values);
	if (!result) {
		data->vbios_boot_state.vddc     = boot_up_values.usVddc;
		data->vbios_boot_state.vddci    = boot_up_values.usVddci;
		data->vbios_boot_state.mvddc    = boot_up_values.usMvddc;
		data->vbios_boot_state.gfx_clock = boot_up_values.ulGfxClk;
		data->vbios_boot_state.mem_clock = boot_up_values.ulUClk;
		data->vbios_boot_state.soc_clock = boot_up_values.ulSocClk;
		data->vbios_boot_state.dcef_clock = boot_up_values.ulDCEFClk;
		data->vbios_boot_state.uc_cooling_id = boot_up_values.ucCoolingID;
		data->vbios_boot_state.eclock = boot_up_values.ulEClk;
		data->vbios_boot_state.dclock = boot_up_values.ulDClk;
		data->vbios_boot_state.vclock = boot_up_values.ulVClk;
		smum_send_msg_to_smc_with_parameter(hwmgr,
				PPSMC_MSG_SetMinDeepSleepDcefclk,
			(uint32_t)(data->vbios_boot_state.dcef_clock / 100),
				NULL);
	}

	memcpy(pp_table, pptable_information->smc_pptable, sizeof(PPTable_t));

	result = smum_smc_table_manager(hwmgr,
					(uint8_t *)pp_table, TABLE_PPTABLE, false);
	PP_ASSERT_WITH_CODE(!result,
			"Failed to upload PPtable!", return result);

	return 0;
}

static int vega12_run_acg_btc(struct pp_hwmgr *hwmgr)
{
	uint32_t result;

	PP_ASSERT_WITH_CODE(
		smum_send_msg_to_smc(hwmgr, PPSMC_MSG_RunAcgBtc, &result) == 0,
		"[Run_ACG_BTC] Attempt to run ACG BTC failed!",
		return -EINVAL);

	PP_ASSERT_WITH_CODE(result == 1,
			"Failed to run ACG BTC!", return -EINVAL);

	return 0;
}

static int vega12_set_allowed_featuresmask(struct pp_hwmgr *hwmgr)
{
	struct vega12_hwmgr *data =
			(struct vega12_hwmgr *)(hwmgr->backend);
	int i;
	uint32_t allowed_features_low = 0, allowed_features_high = 0;

	for (i = 0; i < GNLD_FEATURES_MAX; i++)
		if (data->smu_features[i].allowed)
			data->smu_features[i].smu_feature_id > 31 ?
				(allowed_features_high |= ((data->smu_features[i].smu_feature_bitmap >> SMU_FEATURES_HIGH_SHIFT) & 0xFFFFFFFF)) :
				(allowed_features_low |= ((data->smu_features[i].smu_feature_bitmap >> SMU_FEATURES_LOW_SHIFT) & 0xFFFFFFFF));

	PP_ASSERT_WITH_CODE(
		smum_send_msg_to_smc_with_parameter(hwmgr, PPSMC_MSG_SetAllowedFeaturesMaskHigh, allowed_features_high,
			NULL) == 0,
		"[SetAllowedFeaturesMask] Attempt to set allowed features mask (high) failed!",
		return -1);

	PP_ASSERT_WITH_CODE(
		smum_send_msg_to_smc_with_parameter(hwmgr, PPSMC_MSG_SetAllowedFeaturesMaskLow, allowed_features_low,
			NULL) == 0,
		"[SetAllowedFeaturesMask] Attempt to set allowed features mask (low) failed!",
		return -1);

	return 0;
}

static void vega12_init_powergate_state(struct pp_hwmgr *hwmgr)
{
	struct vega12_hwmgr *data =
			(struct vega12_hwmgr *)(hwmgr->backend);

	data->uvd_power_gated = true;
	data->vce_power_gated = true;

	if (data->smu_features[GNLD_DPM_UVD].enabled)
		data->uvd_power_gated = false;

	if (data->smu_features[GNLD_DPM_VCE].enabled)
		data->vce_power_gated = false;
}

static int vega12_enable_all_smu_features(struct pp_hwmgr *hwmgr)
{
	struct vega12_hwmgr *data =
			(struct vega12_hwmgr *)(hwmgr->backend);
	uint64_t features_enabled;
	int i;
	bool enabled;

	PP_ASSERT_WITH_CODE(
		smum_send_msg_to_smc(hwmgr, PPSMC_MSG_EnableAllSmuFeatures, NULL) == 0,
		"[EnableAllSMUFeatures] Failed to enable all smu features!",
		return -1);

	if (vega12_get_enabled_smc_features(hwmgr, &features_enabled) == 0) {
		for (i = 0; i < GNLD_FEATURES_MAX; i++) {
			enabled = (features_enabled & data->smu_features[i].smu_feature_bitmap) ? true : false;
			data->smu_features[i].enabled = enabled;
			data->smu_features[i].supported = enabled;
		}
	}

	vega12_init_powergate_state(hwmgr);

	return 0;
}

static int vega12_disable_all_smu_features(struct pp_hwmgr *hwmgr)
{
	struct vega12_hwmgr *data =
			(struct vega12_hwmgr *)(hwmgr->backend);
	uint64_t features_enabled;
	int i;
	bool enabled;

	PP_ASSERT_WITH_CODE(
		smum_send_msg_to_smc(hwmgr, PPSMC_MSG_DisableAllSmuFeatures, NULL) == 0,
		"[DisableAllSMUFeatures] Failed to disable all smu features!",
		return -1);

	if (vega12_get_enabled_smc_features(hwmgr, &features_enabled) == 0) {
		for (i = 0; i < GNLD_FEATURES_MAX; i++) {
			enabled = (features_enabled & data->smu_features[i].smu_feature_bitmap) ? true : false;
			data->smu_features[i].enabled = enabled;
			data->smu_features[i].supported = enabled;
		}
	}

	return 0;
}

static int vega12_odn_initialize_default_settings(
		struct pp_hwmgr *hwmgr)
{
	return 0;
}

static int vega12_set_overdrive_target_percentage(struct pp_hwmgr *hwmgr,
		uint32_t adjust_percent)
{
	return smum_send_msg_to_smc_with_parameter(hwmgr,
			PPSMC_MSG_OverDriveSetPercentage, adjust_percent,
			NULL);
}

static int vega12_power_control_set_level(struct pp_hwmgr *hwmgr)
{
	int adjust_percent, result = 0;

	if (PP_CAP(PHM_PlatformCaps_PowerContainment)) {
		adjust_percent =
				hwmgr->platform_descriptor.TDPAdjustmentPolarity ?
				hwmgr->platform_descriptor.TDPAdjustment :
				(-1 * hwmgr->platform_descriptor.TDPAdjustment);
		result = vega12_set_overdrive_target_percentage(hwmgr,
				(uint32_t)adjust_percent);
	}
	return result;
}

static int vega12_get_all_clock_ranges_helper(struct pp_hwmgr *hwmgr,
		PPCLK_e clkid, struct vega12_clock_range *clock)
{
	/* AC Max */
	PP_ASSERT_WITH_CODE(
		smum_send_msg_to_smc_with_parameter(hwmgr, PPSMC_MSG_GetMaxDpmFreq, (clkid << 16),
			&(clock->ACMax)) == 0,
		"[GetClockRanges] Failed to get max ac clock from SMC!",
		return -EINVAL);

	/* AC Min */
	PP_ASSERT_WITH_CODE(
		smum_send_msg_to_smc_with_parameter(hwmgr, PPSMC_MSG_GetMinDpmFreq, (clkid << 16),
			&(clock->ACMin)) == 0,
		"[GetClockRanges] Failed to get min ac clock from SMC!",
		return -EINVAL);

	/* DC Max */
	PP_ASSERT_WITH_CODE(
		smum_send_msg_to_smc_with_parameter(hwmgr, PPSMC_MSG_GetDcModeMaxDpmFreq, (clkid << 16),
			&(clock->DCMax)) == 0,
		"[GetClockRanges] Failed to get max dc clock from SMC!",
		return -EINVAL);

	return 0;
}

static int vega12_get_all_clock_ranges(struct pp_hwmgr *hwmgr)
{
	struct vega12_hwmgr *data =
			(struct vega12_hwmgr *)(hwmgr->backend);
	uint32_t i;

	for (i = 0; i < PPCLK_COUNT; i++)
		PP_ASSERT_WITH_CODE(!vega12_get_all_clock_ranges_helper(hwmgr,
					i, &(data->clk_range[i])),
				"Failed to get clk range from SMC!",
				return -EINVAL);

	return 0;
}

static int vega12_enable_dpm_tasks(struct pp_hwmgr *hwmgr)
{
	int tmp_result, result = 0;

	smum_send_msg_to_smc_with_parameter(hwmgr,
			PPSMC_MSG_NumOfDisplays, 0, NULL);

	result = vega12_set_allowed_featuresmask(hwmgr);
	PP_ASSERT_WITH_CODE(result == 0,
			"[EnableDPMTasks] Failed to set allowed featuresmask!\n",
			return result);

	tmp_result = vega12_init_smc_table(hwmgr);
	PP_ASSERT_WITH_CODE(!tmp_result,
			"Failed to initialize SMC table!",
			result = tmp_result);

	tmp_result = vega12_run_acg_btc(hwmgr);
	PP_ASSERT_WITH_CODE(!tmp_result,
			"Failed to run ACG BTC!",
			result = tmp_result);

	result = vega12_enable_all_smu_features(hwmgr);
	PP_ASSERT_WITH_CODE(!result,
			"Failed to enable all smu features!",
			return result);

	result = vega12_override_pcie_parameters(hwmgr);
	PP_ASSERT_WITH_CODE(!result,
			"[EnableDPMTasks] Failed to override pcie parameters!",
			return result);

	tmp_result = vega12_power_control_set_level(hwmgr);
	PP_ASSERT_WITH_CODE(!tmp_result,
			"Failed to power control set level!",
			result = tmp_result);

	result = vega12_get_all_clock_ranges(hwmgr);
	PP_ASSERT_WITH_CODE(!result,
			"Failed to get all clock ranges!",
			return result);

	result = vega12_odn_initialize_default_settings(hwmgr);
	PP_ASSERT_WITH_CODE(!result,
			"Failed to power control set level!",
			return result);

	result = vega12_setup_default_dpm_tables(hwmgr);
	PP_ASSERT_WITH_CODE(!result,
			"Failed to setup default DPM tables!",
			return result);
	return result;
}

static int vega12_patch_boot_state(struct pp_hwmgr *hwmgr,
	     struct pp_hw_power_state *hw_ps)
{
	return 0;
}

static uint32_t vega12_find_lowest_dpm_level(
		struct vega12_single_dpm_table *table)
{
	uint32_t i;

	for (i = 0; i < table->count; i++) {
		if (table->dpm_levels[i].enabled)
			break;
	}

	if (i >= table->count) {
		i = 0;
		table->dpm_levels[i].enabled = true;
	}

	return i;
}

static uint32_t vega12_find_highest_dpm_level(
		struct vega12_single_dpm_table *table)
{
	int32_t i = 0;
	PP_ASSERT_WITH_CODE(table->count <= MAX_REGULAR_DPM_NUMBER,
			"[FindHighestDPMLevel] DPM Table has too many entries!",
			return MAX_REGULAR_DPM_NUMBER - 1);

	for (i = table->count - 1; i >= 0; i--) {
		if (table->dpm_levels[i].enabled)
			break;
	}

	if (i < 0) {
		i = 0;
		table->dpm_levels[i].enabled = true;
	}

	return (uint32_t)i;
}

static int vega12_upload_dpm_min_level(struct pp_hwmgr *hwmgr)
{
	struct vega12_hwmgr *data = hwmgr->backend;
	uint32_t min_freq;
	int ret = 0;

	if (data->smu_features[GNLD_DPM_GFXCLK].enabled) {
		min_freq = data->dpm_table.gfx_table.dpm_state.soft_min_level;
		PP_ASSERT_WITH_CODE(!(ret = smum_send_msg_to_smc_with_parameter(
					hwmgr, PPSMC_MSG_SetSoftMinByFreq,
					(PPCLK_GFXCLK << 16) | (min_freq & 0xffff),
					NULL)),
					"Failed to set soft min gfxclk !",
					return ret);
	}

	if (data->smu_features[GNLD_DPM_UCLK].enabled) {
		min_freq = data->dpm_table.mem_table.dpm_state.soft_min_level;
		PP_ASSERT_WITH_CODE(!(ret = smum_send_msg_to_smc_with_parameter(
					hwmgr, PPSMC_MSG_SetSoftMinByFreq,
					(PPCLK_UCLK << 16) | (min_freq & 0xffff),
					NULL)),
					"Failed to set soft min memclk !",
					return ret);

		min_freq = data->dpm_table.mem_table.dpm_state.hard_min_level;
		PP_ASSERT_WITH_CODE(!(ret = smum_send_msg_to_smc_with_parameter(
					hwmgr, PPSMC_MSG_SetHardMinByFreq,
					(PPCLK_UCLK << 16) | (min_freq & 0xffff),
					NULL)),
					"Failed to set hard min memclk !",
					return ret);
	}

	if (data->smu_features[GNLD_DPM_UVD].enabled) {
		min_freq = data->dpm_table.vclk_table.dpm_state.soft_min_level;

		PP_ASSERT_WITH_CODE(!(ret = smum_send_msg_to_smc_with_parameter(
					hwmgr, PPSMC_MSG_SetSoftMinByFreq,
					(PPCLK_VCLK << 16) | (min_freq & 0xffff),
					NULL)),
					"Failed to set soft min vclk!",
					return ret);

		min_freq = data->dpm_table.dclk_table.dpm_state.soft_min_level;

		PP_ASSERT_WITH_CODE(!(ret = smum_send_msg_to_smc_with_parameter(
					hwmgr, PPSMC_MSG_SetSoftMinByFreq,
					(PPCLK_DCLK << 16) | (min_freq & 0xffff),
					NULL)),
					"Failed to set soft min dclk!",
					return ret);
	}

	if (data->smu_features[GNLD_DPM_VCE].enabled) {
		min_freq = data->dpm_table.eclk_table.dpm_state.soft_min_level;

		PP_ASSERT_WITH_CODE(!(ret = smum_send_msg_to_smc_with_parameter(
					hwmgr, PPSMC_MSG_SetSoftMinByFreq,
					(PPCLK_ECLK << 16) | (min_freq & 0xffff),
					NULL)),
					"Failed to set soft min eclk!",
					return ret);
	}

	if (data->smu_features[GNLD_DPM_SOCCLK].enabled) {
		min_freq = data->dpm_table.soc_table.dpm_state.soft_min_level;

		PP_ASSERT_WITH_CODE(!(ret = smum_send_msg_to_smc_with_parameter(
					hwmgr, PPSMC_MSG_SetSoftMinByFreq,
					(PPCLK_SOCCLK << 16) | (min_freq & 0xffff),
					NULL)),
					"Failed to set soft min socclk!",
					return ret);
	}

	if (data->smu_features[GNLD_DPM_DCEFCLK].enabled) {
		min_freq = data->dpm_table.dcef_table.dpm_state.hard_min_level;

		PP_ASSERT_WITH_CODE(!(ret = smum_send_msg_to_smc_with_parameter(
					hwmgr, PPSMC_MSG_SetHardMinByFreq,
					(PPCLK_DCEFCLK << 16) | (min_freq & 0xffff),
					NULL)),
					"Failed to set hard min dcefclk!",
					return ret);
	}

	return ret;

}

static int vega12_upload_dpm_max_level(struct pp_hwmgr *hwmgr)
{
	struct vega12_hwmgr *data = hwmgr->backend;
	uint32_t max_freq;
	int ret = 0;

	if (data->smu_features[GNLD_DPM_GFXCLK].enabled) {
		max_freq = data->dpm_table.gfx_table.dpm_state.soft_max_level;

		PP_ASSERT_WITH_CODE(!(ret = smum_send_msg_to_smc_with_parameter(
					hwmgr, PPSMC_MSG_SetSoftMaxByFreq,
					(PPCLK_GFXCLK << 16) | (max_freq & 0xffff),
					NULL)),
					"Failed to set soft max gfxclk!",
					return ret);
	}

	if (data->smu_features[GNLD_DPM_UCLK].enabled) {
		max_freq = data->dpm_table.mem_table.dpm_state.soft_max_level;

		PP_ASSERT_WITH_CODE(!(ret = smum_send_msg_to_smc_with_parameter(
					hwmgr, PPSMC_MSG_SetSoftMaxByFreq,
					(PPCLK_UCLK << 16) | (max_freq & 0xffff),
					NULL)),
					"Failed to set soft max memclk!",
					return ret);
	}

	if (data->smu_features[GNLD_DPM_UVD].enabled) {
		max_freq = data->dpm_table.vclk_table.dpm_state.soft_max_level;

		PP_ASSERT_WITH_CODE(!(ret = smum_send_msg_to_smc_with_parameter(
					hwmgr, PPSMC_MSG_SetSoftMaxByFreq,
					(PPCLK_VCLK << 16) | (max_freq & 0xffff),
					NULL)),
					"Failed to set soft max vclk!",
					return ret);

		max_freq = data->dpm_table.dclk_table.dpm_state.soft_max_level;
		PP_ASSERT_WITH_CODE(!(ret = smum_send_msg_to_smc_with_parameter(
					hwmgr, PPSMC_MSG_SetSoftMaxByFreq,
					(PPCLK_DCLK << 16) | (max_freq & 0xffff),
					NULL)),
					"Failed to set soft max dclk!",
					return ret);
	}

	if (data->smu_features[GNLD_DPM_VCE].enabled) {
		max_freq = data->dpm_table.eclk_table.dpm_state.soft_max_level;

		PP_ASSERT_WITH_CODE(!(ret = smum_send_msg_to_smc_with_parameter(
					hwmgr, PPSMC_MSG_SetSoftMaxByFreq,
					(PPCLK_ECLK << 16) | (max_freq & 0xffff),
					NULL)),
					"Failed to set soft max eclk!",
					return ret);
	}

	if (data->smu_features[GNLD_DPM_SOCCLK].enabled) {
		max_freq = data->dpm_table.soc_table.dpm_state.soft_max_level;

		PP_ASSERT_WITH_CODE(!(ret = smum_send_msg_to_smc_with_parameter(
					hwmgr, PPSMC_MSG_SetSoftMaxByFreq,
					(PPCLK_SOCCLK << 16) | (max_freq & 0xffff),
					NULL)),
					"Failed to set soft max socclk!",
					return ret);
	}

	return ret;
}

int vega12_enable_disable_vce_dpm(struct pp_hwmgr *hwmgr, bool enable)
{
	struct vega12_hwmgr *data =
			(struct vega12_hwmgr *)(hwmgr->backend);

	if (data->smu_features[GNLD_DPM_VCE].supported) {
		PP_ASSERT_WITH_CODE(!vega12_enable_smc_features(hwmgr,
				enable,
				data->smu_features[GNLD_DPM_VCE].smu_feature_bitmap),
				"Attempt to Enable/Disable DPM VCE Failed!",
				return -1);
		data->smu_features[GNLD_DPM_VCE].enabled = enable;
	}

	return 0;
}

static uint32_t vega12_dpm_get_sclk(struct pp_hwmgr *hwmgr, bool low)
{
	struct vega12_hwmgr *data =
			(struct vega12_hwmgr *)(hwmgr->backend);
	uint32_t gfx_clk;

	if (!data->smu_features[GNLD_DPM_GFXCLK].enabled)
		return -1;

	if (low)
		PP_ASSERT_WITH_CODE(
			vega12_get_clock_ranges(hwmgr, &gfx_clk, PPCLK_GFXCLK, false) == 0,
			"[GetSclks]: fail to get min PPCLK_GFXCLK\n",
			return -1);
	else
		PP_ASSERT_WITH_CODE(
			vega12_get_clock_ranges(hwmgr, &gfx_clk, PPCLK_GFXCLK, true) == 0,
			"[GetSclks]: fail to get max PPCLK_GFXCLK\n",
			return -1);

	return (gfx_clk * 100);
}

static uint32_t vega12_dpm_get_mclk(struct pp_hwmgr *hwmgr, bool low)
{
	struct vega12_hwmgr *data =
			(struct vega12_hwmgr *)(hwmgr->backend);
	uint32_t mem_clk;

	if (!data->smu_features[GNLD_DPM_UCLK].enabled)
		return -1;

	if (low)
		PP_ASSERT_WITH_CODE(
			vega12_get_clock_ranges(hwmgr, &mem_clk, PPCLK_UCLK, false) == 0,
			"[GetMclks]: fail to get min PPCLK_UCLK\n",
			return -1);
	else
		PP_ASSERT_WITH_CODE(
			vega12_get_clock_ranges(hwmgr, &mem_clk, PPCLK_UCLK, true) == 0,
			"[GetMclks]: fail to get max PPCLK_UCLK\n",
			return -1);

	return (mem_clk * 100);
}

static int vega12_get_metrics_table(struct pp_hwmgr *hwmgr,
				    SmuMetrics_t *metrics_table,
				    bool bypass_cache)
{
	struct vega12_hwmgr *data =
			(struct vega12_hwmgr *)(hwmgr->backend);
	int ret = 0;

	if (bypass_cache ||
	    !data->metrics_time ||
	    time_after(jiffies, data->metrics_time + msecs_to_jiffies(1))) {
		ret = smum_smc_table_manager(hwmgr,
					     (uint8_t *)(&data->metrics_table),
					     TABLE_SMU_METRICS,
					     true);
		if (ret) {
			pr_info("Failed to export SMU metrics table!\n");
			return ret;
		}
		data->metrics_time = jiffies;
	}

	if (metrics_table)
		memcpy(metrics_table, &data->metrics_table, sizeof(SmuMetrics_t));

	return ret;
}

static int vega12_get_gpu_power(struct pp_hwmgr *hwmgr, uint32_t *query)
{
	SmuMetrics_t metrics_table;
	int ret = 0;

	ret = vega12_get_metrics_table(hwmgr, &metrics_table, false);
	if (ret)
		return ret;

	*query = metrics_table.CurrSocketPower << 8;

	return ret;
}

static int vega12_get_current_gfx_clk_freq(struct pp_hwmgr *hwmgr, uint32_t *gfx_freq)
{
	uint32_t gfx_clk = 0;

	*gfx_freq = 0;

	PP_ASSERT_WITH_CODE(smum_send_msg_to_smc_with_parameter(hwmgr,
			PPSMC_MSG_GetDpmClockFreq, (PPCLK_GFXCLK << 16),
			&gfx_clk) == 0,
			"[GetCurrentGfxClkFreq] Attempt to get Current GFXCLK Frequency Failed!",
			return -EINVAL);

	*gfx_freq = gfx_clk * 100;

	return 0;
}

static int vega12_get_current_mclk_freq(struct pp_hwmgr *hwmgr, uint32_t *mclk_freq)
{
	uint32_t mem_clk = 0;

	*mclk_freq = 0;

	PP_ASSERT_WITH_CODE(
			smum_send_msg_to_smc_with_parameter(hwmgr, PPSMC_MSG_GetDpmClockFreq, (PPCLK_UCLK << 16),
				&mem_clk) == 0,
			"[GetCurrentMClkFreq] Attempt to get Current MCLK Frequency Failed!",
			return -EINVAL);

	*mclk_freq = mem_clk * 100;

	return 0;
}

static int vega12_get_current_activity_percent(
		struct pp_hwmgr *hwmgr,
		int idx,
		uint32_t *activity_percent)
{
	SmuMetrics_t metrics_table;
	int ret = 0;

	ret = vega12_get_metrics_table(hwmgr, &metrics_table, false);
	if (ret)
		return ret;

	switch (idx) {
	case AMDGPU_PP_SENSOR_GPU_LOAD:
		*activity_percent = metrics_table.AverageGfxActivity;
		break;
	case AMDGPU_PP_SENSOR_MEM_LOAD:
		*activity_percent = metrics_table.AverageUclkActivity;
		break;
	default:
		pr_err("Invalid index for retrieving clock activity\n");
		return -EINVAL;
	}

	return ret;
}

static int vega12_read_sensor(struct pp_hwmgr *hwmgr, int idx,
			      void *value, int *size)
{
	struct vega12_hwmgr *data = (struct vega12_hwmgr *)(hwmgr->backend);
	SmuMetrics_t metrics_table;
	int ret = 0;

	switch (idx) {
	case AMDGPU_PP_SENSOR_GFX_SCLK:
		ret = vega12_get_current_gfx_clk_freq(hwmgr, (uint32_t *)value);
		if (!ret)
			*size = 4;
		break;
	case AMDGPU_PP_SENSOR_GFX_MCLK:
		ret = vega12_get_current_mclk_freq(hwmgr, (uint32_t *)value);
		if (!ret)
			*size = 4;
		break;
	case AMDGPU_PP_SENSOR_GPU_LOAD:
	case AMDGPU_PP_SENSOR_MEM_LOAD:
		ret = vega12_get_current_activity_percent(hwmgr, idx, (uint32_t *)value);
		if (!ret)
			*size = 4;
		break;
	case AMDGPU_PP_SENSOR_GPU_TEMP:
		*((uint32_t *)value) = vega12_thermal_get_temperature(hwmgr);
		*size = 4;
		break;
	case AMDGPU_PP_SENSOR_HOTSPOT_TEMP:
		ret = vega12_get_metrics_table(hwmgr, &metrics_table, false);
		if (ret)
			return ret;

		*((uint32_t *)value) = metrics_table.TemperatureHotspot *
			PP_TEMPERATURE_UNITS_PER_CENTIGRADES;
		*size = 4;
		break;
	case AMDGPU_PP_SENSOR_MEM_TEMP:
		ret = vega12_get_metrics_table(hwmgr, &metrics_table, false);
		if (ret)
			return ret;

		*((uint32_t *)value) = metrics_table.TemperatureHBM *
			PP_TEMPERATURE_UNITS_PER_CENTIGRADES;
		*size = 4;
		break;
	case AMDGPU_PP_SENSOR_UVD_POWER:
		*((uint32_t *)value) = data->uvd_power_gated ? 0 : 1;
		*size = 4;
		break;
	case AMDGPU_PP_SENSOR_VCE_POWER:
		*((uint32_t *)value) = data->vce_power_gated ? 0 : 1;
		*size = 4;
		break;
	case AMDGPU_PP_SENSOR_GPU_POWER:
		ret = vega12_get_gpu_power(hwmgr, (uint32_t *)value);
		if (!ret)
			*size = 4;
		break;
	case AMDGPU_PP_SENSOR_ENABLED_SMC_FEATURES_MASK:
		ret = vega12_get_enabled_smc_features(hwmgr, (uint64_t *)value);
		if (!ret)
			*size = 8;
		break;
	default:
		ret = -EINVAL;
		break;
	}
	return ret;
}

static int vega12_notify_smc_display_change(struct pp_hwmgr *hwmgr,
		bool has_disp)
{
	struct vega12_hwmgr *data = (struct vega12_hwmgr *)(hwmgr->backend);

	if (data->smu_features[GNLD_DPM_UCLK].enabled)
		return smum_send_msg_to_smc_with_parameter(hwmgr,
			PPSMC_MSG_SetUclkFastSwitch,
			has_disp ? 1 : 0,
			NULL);

	return 0;
}

static int vega12_display_clock_voltage_request(struct pp_hwmgr *hwmgr,
		struct pp_display_clock_request *clock_req)
{
	int result = 0;
	struct vega12_hwmgr *data = (struct vega12_hwmgr *)(hwmgr->backend);
	enum amd_pp_clock_type clk_type = clock_req->clock_type;
	uint32_t clk_freq = clock_req->clock_freq_in_khz / 1000;
	PPCLK_e clk_select = 0;
	uint32_t clk_request = 0;

	if (data->smu_features[GNLD_DPM_DCEFCLK].enabled) {
		switch (clk_type) {
		case amd_pp_dcef_clock:
			clk_select = PPCLK_DCEFCLK;
			break;
		case amd_pp_disp_clock:
			clk_select = PPCLK_DISPCLK;
			break;
		case amd_pp_pixel_clock:
			clk_select = PPCLK_PIXCLK;
			break;
		case amd_pp_phy_clock:
			clk_select = PPCLK_PHYCLK;
			break;
		default:
			pr_info("[DisplayClockVoltageRequest]Invalid Clock Type!");
			result = -1;
			break;
		}

		if (!result) {
			clk_request = (clk_select << 16) | clk_freq;
			result = smum_send_msg_to_smc_with_parameter(hwmgr,
					PPSMC_MSG_SetHardMinByFreq,
					clk_request,
					NULL);
		}
	}

	return result;
}

static int vega12_notify_smc_display_config_after_ps_adjustment(
		struct pp_hwmgr *hwmgr)
{
	struct vega12_hwmgr *data =
			(struct vega12_hwmgr *)(hwmgr->backend);
	struct PP_Clocks min_clocks = {0};
	struct pp_display_clock_request clock_req;

	if ((hwmgr->display_config->num_display > 1) &&
	     !hwmgr->display_config->multi_monitor_in_sync &&
	     !hwmgr->display_config->nb_pstate_switch_disable)
		vega12_notify_smc_display_change(hwmgr, false);
	else
		vega12_notify_smc_display_change(hwmgr, true);

	min_clocks.dcefClock = hwmgr->display_config->min_dcef_set_clk;
	min_clocks.dcefClockInSR = hwmgr->display_config->min_dcef_deep_sleep_set_clk;
	min_clocks.memoryClock = hwmgr->display_config->min_mem_set_clock;

	if (data->smu_features[GNLD_DPM_DCEFCLK].supported) {
		clock_req.clock_type = amd_pp_dcef_clock;
		clock_req.clock_freq_in_khz = min_clocks.dcefClock/10;
		if (!vega12_display_clock_voltage_request(hwmgr, &clock_req)) {
			if (data->smu_features[GNLD_DS_DCEFCLK].supported)
				PP_ASSERT_WITH_CODE(
					!smum_send_msg_to_smc_with_parameter(
					hwmgr, PPSMC_MSG_SetMinDeepSleepDcefclk,
					min_clocks.dcefClockInSR /100,
					NULL),
					"Attempt to set divider for DCEFCLK Failed!",
					return -1);
		} else {
			pr_info("Attempt to set Hard Min for DCEFCLK Failed!");
		}
	}

	return 0;
}

static int vega12_force_dpm_highest(struct pp_hwmgr *hwmgr)
{
	struct vega12_hwmgr *data =
			(struct vega12_hwmgr *)(hwmgr->backend);

	uint32_t soft_level;

	soft_level = vega12_find_highest_dpm_level(&(data->dpm_table.gfx_table));

	data->dpm_table.gfx_table.dpm_state.soft_min_level =
		data->dpm_table.gfx_table.dpm_state.soft_max_level =
		data->dpm_table.gfx_table.dpm_levels[soft_level].value;

	soft_level = vega12_find_highest_dpm_level(&(data->dpm_table.mem_table));

	data->dpm_table.mem_table.dpm_state.soft_min_level =
		data->dpm_table.mem_table.dpm_state.soft_max_level =
		data->dpm_table.mem_table.dpm_levels[soft_level].value;

	PP_ASSERT_WITH_CODE(!vega12_upload_dpm_min_level(hwmgr),
			"Failed to upload boot level to highest!",
			return -1);

	PP_ASSERT_WITH_CODE(!vega12_upload_dpm_max_level(hwmgr),
			"Failed to upload dpm max level to highest!",
			return -1);

	return 0;
}

static int vega12_force_dpm_lowest(struct pp_hwmgr *hwmgr)
{
	struct vega12_hwmgr *data =
			(struct vega12_hwmgr *)(hwmgr->backend);
	uint32_t soft_level;

	soft_level = vega12_find_lowest_dpm_level(&(data->dpm_table.gfx_table));

	data->dpm_table.gfx_table.dpm_state.soft_min_level =
		data->dpm_table.gfx_table.dpm_state.soft_max_level =
		data->dpm_table.gfx_table.dpm_levels[soft_level].value;

	soft_level = vega12_find_lowest_dpm_level(&(data->dpm_table.mem_table));

	data->dpm_table.mem_table.dpm_state.soft_min_level =
		data->dpm_table.mem_table.dpm_state.soft_max_level =
		data->dpm_table.mem_table.dpm_levels[soft_level].value;

	PP_ASSERT_WITH_CODE(!vega12_upload_dpm_min_level(hwmgr),
			"Failed to upload boot level to highest!",
			return -1);

	PP_ASSERT_WITH_CODE(!vega12_upload_dpm_max_level(hwmgr),
			"Failed to upload dpm max level to highest!",
			return -1);

	return 0;

}

static int vega12_unforce_dpm_levels(struct pp_hwmgr *hwmgr)
{
	PP_ASSERT_WITH_CODE(!vega12_upload_dpm_min_level(hwmgr),
			"Failed to upload DPM Bootup Levels!",
			return -1);

	PP_ASSERT_WITH_CODE(!vega12_upload_dpm_max_level(hwmgr),
			"Failed to upload DPM Max Levels!",
			return -1);

	return 0;
}

static int vega12_get_profiling_clk_mask(struct pp_hwmgr *hwmgr, enum amd_dpm_forced_level level,
				uint32_t *sclk_mask, uint32_t *mclk_mask, uint32_t *soc_mask)
{
	struct vega12_hwmgr *data = (struct vega12_hwmgr *)(hwmgr->backend);
	struct vega12_single_dpm_table *gfx_dpm_table = &(data->dpm_table.gfx_table);
	struct vega12_single_dpm_table *mem_dpm_table = &(data->dpm_table.mem_table);
	struct vega12_single_dpm_table *soc_dpm_table = &(data->dpm_table.soc_table);

	*sclk_mask = 0;
	*mclk_mask = 0;
	*soc_mask  = 0;

	if (gfx_dpm_table->count > VEGA12_UMD_PSTATE_GFXCLK_LEVEL &&
	    mem_dpm_table->count > VEGA12_UMD_PSTATE_MCLK_LEVEL &&
	    soc_dpm_table->count > VEGA12_UMD_PSTATE_SOCCLK_LEVEL) {
		*sclk_mask = VEGA12_UMD_PSTATE_GFXCLK_LEVEL;
		*mclk_mask = VEGA12_UMD_PSTATE_MCLK_LEVEL;
		*soc_mask  = VEGA12_UMD_PSTATE_SOCCLK_LEVEL;
	}

	if (level == AMD_DPM_FORCED_LEVEL_PROFILE_MIN_SCLK) {
		*sclk_mask = 0;
	} else if (level == AMD_DPM_FORCED_LEVEL_PROFILE_MIN_MCLK) {
		*mclk_mask = 0;
	} else if (level == AMD_DPM_FORCED_LEVEL_PROFILE_PEAK) {
		*sclk_mask = gfx_dpm_table->count - 1;
		*mclk_mask = mem_dpm_table->count - 1;
		*soc_mask  = soc_dpm_table->count - 1;
	}

	return 0;
}

static void vega12_set_fan_control_mode(struct pp_hwmgr *hwmgr, uint32_t mode)
{
	switch (mode) {
	case AMD_FAN_CTRL_NONE:
		break;
	case AMD_FAN_CTRL_MANUAL:
		if (PP_CAP(PHM_PlatformCaps_MicrocodeFanControl))
			vega12_fan_ctrl_stop_smc_fan_control(hwmgr);
		break;
	case AMD_FAN_CTRL_AUTO:
		if (PP_CAP(PHM_PlatformCaps_MicrocodeFanControl))
			vega12_fan_ctrl_start_smc_fan_control(hwmgr);
		break;
	default:
		break;
	}
}

static int vega12_dpm_force_dpm_level(struct pp_hwmgr *hwmgr,
				enum amd_dpm_forced_level level)
{
	int ret = 0;
	uint32_t sclk_mask = 0;
	uint32_t mclk_mask = 0;
	uint32_t soc_mask = 0;

	switch (level) {
	case AMD_DPM_FORCED_LEVEL_HIGH:
		ret = vega12_force_dpm_highest(hwmgr);
		break;
	case AMD_DPM_FORCED_LEVEL_LOW:
		ret = vega12_force_dpm_lowest(hwmgr);
		break;
	case AMD_DPM_FORCED_LEVEL_AUTO:
		ret = vega12_unforce_dpm_levels(hwmgr);
		break;
	case AMD_DPM_FORCED_LEVEL_PROFILE_STANDARD:
	case AMD_DPM_FORCED_LEVEL_PROFILE_MIN_SCLK:
	case AMD_DPM_FORCED_LEVEL_PROFILE_MIN_MCLK:
	case AMD_DPM_FORCED_LEVEL_PROFILE_PEAK:
		ret = vega12_get_profiling_clk_mask(hwmgr, level, &sclk_mask, &mclk_mask, &soc_mask);
		if (ret)
			return ret;
		vega12_force_clock_level(hwmgr, PP_SCLK, 1 << sclk_mask);
		vega12_force_clock_level(hwmgr, PP_MCLK, 1 << mclk_mask);
		break;
	case AMD_DPM_FORCED_LEVEL_MANUAL:
	case AMD_DPM_FORCED_LEVEL_PROFILE_EXIT:
	default:
		break;
	}

	return ret;
}

static uint32_t vega12_get_fan_control_mode(struct pp_hwmgr *hwmgr)
{
	struct vega12_hwmgr *data = (struct vega12_hwmgr *)(hwmgr->backend);

	if (data->smu_features[GNLD_FAN_CONTROL].enabled == false)
		return AMD_FAN_CTRL_MANUAL;
	else
		return AMD_FAN_CTRL_AUTO;
}

static int vega12_get_dal_power_level(struct pp_hwmgr *hwmgr,
		struct amd_pp_simple_clock_info *info)
{
#if 0
	struct phm_ppt_v2_information *table_info =
			(struct phm_ppt_v2_information *)hwmgr->pptable;
	struct phm_clock_and_voltage_limits *max_limits =
			&table_info->max_clock_voltage_on_ac;

	info->engine_max_clock = max_limits->sclk;
	info->memory_max_clock = max_limits->mclk;
#endif
	return 0;
}

static int vega12_get_clock_ranges(struct pp_hwmgr *hwmgr,
		uint32_t *clock,
		PPCLK_e clock_select,
		bool max)
{
	struct vega12_hwmgr *data = (struct vega12_hwmgr *)(hwmgr->backend);

	if (max)
		*clock = data->clk_range[clock_select].ACMax;
	else
		*clock = data->clk_range[clock_select].ACMin;

	return 0;
}

static int vega12_get_sclks(struct pp_hwmgr *hwmgr,
		struct pp_clock_levels_with_latency *clocks)
{
	struct vega12_hwmgr *data = (struct vega12_hwmgr *)(hwmgr->backend);
	uint32_t ucount;
	int i;
	struct vega12_single_dpm_table *dpm_table;

	if (!data->smu_features[GNLD_DPM_GFXCLK].enabled)
		return -1;

	dpm_table = &(data->dpm_table.gfx_table);
	ucount = (dpm_table->count > MAX_NUM_CLOCKS) ?
		MAX_NUM_CLOCKS : dpm_table->count;

	for (i = 0; i < ucount; i++) {
		clocks->data[i].clocks_in_khz =
			dpm_table->dpm_levels[i].value * 1000;

		clocks->data[i].latency_in_us = 0;
	}

	clocks->num_levels = ucount;

	return 0;
}

static uint32_t vega12_get_mem_latency(struct pp_hwmgr *hwmgr,
		uint32_t clock)
{
	return 25;
}

static int vega12_get_memclocks(struct pp_hwmgr *hwmgr,
		struct pp_clock_levels_with_latency *clocks)
{
	struct vega12_hwmgr *data = (struct vega12_hwmgr *)(hwmgr->backend);
	uint32_t ucount;
	int i;
	struct vega12_single_dpm_table *dpm_table;
	if (!data->smu_features[GNLD_DPM_UCLK].enabled)
		return -1;

	dpm_table = &(data->dpm_table.mem_table);
	ucount = (dpm_table->count > MAX_NUM_CLOCKS) ?
		MAX_NUM_CLOCKS : dpm_table->count;

	for (i = 0; i < ucount; i++) {
		clocks->data[i].clocks_in_khz = dpm_table->dpm_levels[i].value * 1000;
		data->mclk_latency_table.entries[i].frequency = dpm_table->dpm_levels[i].value * 100;
		clocks->data[i].latency_in_us =
			data->mclk_latency_table.entries[i].latency =
			vega12_get_mem_latency(hwmgr, dpm_table->dpm_levels[i].value);
	}

	clocks->num_levels = data->mclk_latency_table.count = ucount;

	return 0;
}

static int vega12_get_dcefclocks(struct pp_hwmgr *hwmgr,
		struct pp_clock_levels_with_latency *clocks)
{
	struct vega12_hwmgr *data = (struct vega12_hwmgr *)(hwmgr->backend);
	uint32_t ucount;
	int i;
	struct vega12_single_dpm_table *dpm_table;

	if (!data->smu_features[GNLD_DPM_DCEFCLK].enabled)
		return -1;


	dpm_table = &(data->dpm_table.dcef_table);
	ucount = (dpm_table->count > MAX_NUM_CLOCKS) ?
		MAX_NUM_CLOCKS : dpm_table->count;

	for (i = 0; i < ucount; i++) {
		clocks->data[i].clocks_in_khz =
			dpm_table->dpm_levels[i].value * 1000;

		clocks->data[i].latency_in_us = 0;
	}

	clocks->num_levels = ucount;

	return 0;
}

static int vega12_get_socclocks(struct pp_hwmgr *hwmgr,
		struct pp_clock_levels_with_latency *clocks)
{
	struct vega12_hwmgr *data = (struct vega12_hwmgr *)(hwmgr->backend);
	uint32_t ucount;
	int i;
	struct vega12_single_dpm_table *dpm_table;

	if (!data->smu_features[GNLD_DPM_SOCCLK].enabled)
		return -1;


	dpm_table = &(data->dpm_table.soc_table);
	ucount = (dpm_table->count > MAX_NUM_CLOCKS) ?
		MAX_NUM_CLOCKS : dpm_table->count;

	for (i = 0; i < ucount; i++) {
		clocks->data[i].clocks_in_khz =
			dpm_table->dpm_levels[i].value * 1000;

		clocks->data[i].latency_in_us = 0;
	}

	clocks->num_levels = ucount;

	return 0;

}

static int vega12_get_clock_by_type_with_latency(struct pp_hwmgr *hwmgr,
		enum amd_pp_clock_type type,
		struct pp_clock_levels_with_latency *clocks)
{
	int ret;

	switch (type) {
	case amd_pp_sys_clock:
		ret = vega12_get_sclks(hwmgr, clocks);
		break;
	case amd_pp_mem_clock:
		ret = vega12_get_memclocks(hwmgr, clocks);
		break;
	case amd_pp_dcef_clock:
		ret = vega12_get_dcefclocks(hwmgr, clocks);
		break;
	case amd_pp_soc_clock:
		ret = vega12_get_socclocks(hwmgr, clocks);
		break;
	default:
		return -EINVAL;
	}

	return ret;
}

static int vega12_get_clock_by_type_with_voltage(struct pp_hwmgr *hwmgr,
		enum amd_pp_clock_type type,
		struct pp_clock_levels_with_voltage *clocks)
{
	clocks->num_levels = 0;

	return 0;
}

static int vega12_set_watermarks_for_clocks_ranges(struct pp_hwmgr *hwmgr,
							void *clock_ranges)
{
	struct vega12_hwmgr *data = (struct vega12_hwmgr *)(hwmgr->backend);
	Watermarks_t *table = &(data->smc_state_table.water_marks_table);
	struct dm_pp_wm_sets_with_clock_ranges_soc15 *wm_with_clock_ranges = clock_ranges;

	if (!data->registry_data.disable_water_mark &&
			data->smu_features[GNLD_DPM_DCEFCLK].supported &&
			data->smu_features[GNLD_DPM_SOCCLK].supported) {
		smu_set_watermarks_for_clocks_ranges(table, wm_with_clock_ranges);
		data->water_marks_bitmap |= WaterMarksExist;
		data->water_marks_bitmap &= ~WaterMarksLoaded;
	}

	return 0;
}

static int vega12_force_clock_level(struct pp_hwmgr *hwmgr,
		enum pp_clock_type type, uint32_t mask)
{
	struct vega12_hwmgr *data = (struct vega12_hwmgr *)(hwmgr->backend);
	uint32_t soft_min_level, soft_max_level, hard_min_level;
	int ret = 0;

	switch (type) {
	case PP_SCLK:
		soft_min_level = mask ? (ffs(mask) - 1) : 0;
		soft_max_level = mask ? (fls(mask) - 1) : 0;

		data->dpm_table.gfx_table.dpm_state.soft_min_level =
			data->dpm_table.gfx_table.dpm_levels[soft_min_level].value;
		data->dpm_table.gfx_table.dpm_state.soft_max_level =
			data->dpm_table.gfx_table.dpm_levels[soft_max_level].value;

		ret = vega12_upload_dpm_min_level(hwmgr);
		PP_ASSERT_WITH_CODE(!ret,
			"Failed to upload boot level to lowest!",
			return ret);

		ret = vega12_upload_dpm_max_level(hwmgr);
		PP_ASSERT_WITH_CODE(!ret,
			"Failed to upload dpm max level to highest!",
			return ret);
		break;

	case PP_MCLK:
		soft_min_level = mask ? (ffs(mask) - 1) : 0;
		soft_max_level = mask ? (fls(mask) - 1) : 0;

		data->dpm_table.mem_table.dpm_state.soft_min_level =
			data->dpm_table.mem_table.dpm_levels[soft_min_level].value;
		data->dpm_table.mem_table.dpm_state.soft_max_level =
			data->dpm_table.mem_table.dpm_levels[soft_max_level].value;

		ret = vega12_upload_dpm_min_level(hwmgr);
		PP_ASSERT_WITH_CODE(!ret,
			"Failed to upload boot level to lowest!",
			return ret);

		ret = vega12_upload_dpm_max_level(hwmgr);
		PP_ASSERT_WITH_CODE(!ret,
			"Failed to upload dpm max level to highest!",
			return ret);

		break;

	case PP_SOCCLK:
		soft_min_level = mask ? (ffs(mask) - 1) : 0;
		soft_max_level = mask ? (fls(mask) - 1) : 0;

		if (soft_max_level >= data->dpm_table.soc_table.count) {
			pr_err("Clock level specified %d is over max allowed %d\n",
					soft_max_level,
					data->dpm_table.soc_table.count - 1);
			return -EINVAL;
		}

		data->dpm_table.soc_table.dpm_state.soft_min_level =
			data->dpm_table.soc_table.dpm_levels[soft_min_level].value;
		data->dpm_table.soc_table.dpm_state.soft_max_level =
			data->dpm_table.soc_table.dpm_levels[soft_max_level].value;

		ret = vega12_upload_dpm_min_level(hwmgr);
		PP_ASSERT_WITH_CODE(!ret,
			"Failed to upload boot level to lowest!",
			return ret);

		ret = vega12_upload_dpm_max_level(hwmgr);
		PP_ASSERT_WITH_CODE(!ret,
			"Failed to upload dpm max level to highest!",
			return ret);

		break;

	case PP_DCEFCLK:
		hard_min_level = mask ? (ffs(mask) - 1) : 0;

		if (hard_min_level >= data->dpm_table.dcef_table.count) {
			pr_err("Clock level specified %d is over max allowed %d\n",
					hard_min_level,
					data->dpm_table.dcef_table.count - 1);
			return -EINVAL;
		}

		data->dpm_table.dcef_table.dpm_state.hard_min_level =
			data->dpm_table.dcef_table.dpm_levels[hard_min_level].value;

		ret = vega12_upload_dpm_min_level(hwmgr);
		PP_ASSERT_WITH_CODE(!ret,
			"Failed to upload boot level to lowest!",
			return ret);

		//TODO: Setting DCEFCLK max dpm level is not supported

		break;

	case PP_PCIE:
		break;

	default:
		break;
	}

	return 0;
}

static int vega12_get_ppfeature_status(struct pp_hwmgr *hwmgr, char *buf)
{
	static const char *ppfeature_name[] = {
			"DPM_PREFETCHER",
			"GFXCLK_DPM",
			"UCLK_DPM",
			"SOCCLK_DPM",
			"UVD_DPM",
			"VCE_DPM",
			"ULV",
			"MP0CLK_DPM",
			"LINK_DPM",
			"DCEFCLK_DPM",
			"GFXCLK_DS",
			"SOCCLK_DS",
			"LCLK_DS",
			"PPT",
			"TDC",
			"THERMAL",
			"GFX_PER_CU_CG",
			"RM",
			"DCEFCLK_DS",
			"ACDC",
			"VR0HOT",
			"VR1HOT",
			"FW_CTF",
			"LED_DISPLAY",
			"FAN_CONTROL",
			"DIDT",
			"GFXOFF",
			"CG",
			"ACG"};
	static const char *output_title[] = {
			"FEATURES",
			"BITMASK",
			"ENABLEMENT"};
	uint64_t features_enabled;
	int i;
	int ret = 0;
	int size = 0;

	ret = vega12_get_enabled_smc_features(hwmgr, &features_enabled);
	PP_ASSERT_WITH_CODE(!ret,
		"[EnableAllSmuFeatures] Failed to get enabled smc features!",
		return ret);

	size += sprintf(buf + size, "Current ppfeatures: 0x%016llx\n", features_enabled);
	size += sprintf(buf + size, "%-19s %-22s %s\n",
				output_title[0],
				output_title[1],
				output_title[2]);
	for (i = 0; i < GNLD_FEATURES_MAX; i++) {
		size += sprintf(buf + size, "%-19s 0x%016llx %6s\n",
				ppfeature_name[i],
				1ULL << i,
				(features_enabled & (1ULL << i)) ? "Y" : "N");
	}

	return size;
}

static int vega12_set_ppfeature_status(struct pp_hwmgr *hwmgr, uint64_t new_ppfeature_masks)
{
	uint64_t features_enabled;
	uint64_t features_to_enable;
	uint64_t features_to_disable;
	int ret = 0;

	if (new_ppfeature_masks >= (1ULL << GNLD_FEATURES_MAX))
		return -EINVAL;

	ret = vega12_get_enabled_smc_features(hwmgr, &features_enabled);
	if (ret)
		return ret;

	features_to_disable =
		features_enabled & ~new_ppfeature_masks;
	features_to_enable =
		~features_enabled & new_ppfeature_masks;

	pr_debug("features_to_disable 0x%llx\n", features_to_disable);
	pr_debug("features_to_enable 0x%llx\n", features_to_enable);

	if (features_to_disable) {
		ret = vega12_enable_smc_features(hwmgr, false, features_to_disable);
		if (ret)
			return ret;
	}

	if (features_to_enable) {
		ret = vega12_enable_smc_features(hwmgr, true, features_to_enable);
		if (ret)
			return ret;
	}

	return 0;
}

static int vega12_get_current_pcie_link_width_level(struct pp_hwmgr *hwmgr)
{
	struct amdgpu_device *adev = hwmgr->adev;

	return (RREG32_PCIE(smnPCIE_LC_LINK_WIDTH_CNTL) &
		PCIE_LC_LINK_WIDTH_CNTL__LC_LINK_WIDTH_RD_MASK)
		>> PCIE_LC_LINK_WIDTH_CNTL__LC_LINK_WIDTH_RD__SHIFT;
}

static int vega12_get_current_pcie_link_width(struct pp_hwmgr *hwmgr)
{
	uint32_t width_level;

	width_level = vega12_get_current_pcie_link_width_level(hwmgr);
	if (width_level > LINK_WIDTH_MAX)
		width_level = 0;

	return link_width[width_level];
}

static int vega12_get_current_pcie_link_speed_level(struct pp_hwmgr *hwmgr)
{
	struct amdgpu_device *adev = hwmgr->adev;

	return (RREG32_PCIE(smnPCIE_LC_SPEED_CNTL) &
		PSWUSP0_PCIE_LC_SPEED_CNTL__LC_CURRENT_DATA_RATE_MASK)
		>> PSWUSP0_PCIE_LC_SPEED_CNTL__LC_CURRENT_DATA_RATE__SHIFT;
}

static int vega12_get_current_pcie_link_speed(struct pp_hwmgr *hwmgr)
{
	uint32_t speed_level;

	speed_level = vega12_get_current_pcie_link_speed_level(hwmgr);
	if (speed_level > LINK_SPEED_MAX)
		speed_level = 0;

	return link_speed[speed_level];
}

static int vega12_print_clock_levels(struct pp_hwmgr *hwmgr,
		enum pp_clock_type type, char *buf)
{
	int i, now, size = 0;
	struct pp_clock_levels_with_latency clocks;

	switch (type) {
	case PP_SCLK:
		PP_ASSERT_WITH_CODE(
				vega12_get_current_gfx_clk_freq(hwmgr, &now) == 0,
				"Attempt to get current gfx clk Failed!",
				return -1);

		PP_ASSERT_WITH_CODE(
				vega12_get_sclks(hwmgr, &clocks) == 0,
				"Attempt to get gfx clk levels Failed!",
				return -1);
		for (i = 0; i < clocks.num_levels; i++)
			size += sprintf(buf + size, "%d: %uMhz %s\n",
				i, clocks.data[i].clocks_in_khz / 1000,
				(clocks.data[i].clocks_in_khz / 1000 == now / 100) ? "*" : "");
		break;

	case PP_MCLK:
		PP_ASSERT_WITH_CODE(
				vega12_get_current_mclk_freq(hwmgr, &now) == 0,
				"Attempt to get current mclk freq Failed!",
				return -1);

		PP_ASSERT_WITH_CODE(
				vega12_get_memclocks(hwmgr, &clocks) == 0,
				"Attempt to get memory clk levels Failed!",
				return -1);
		for (i = 0; i < clocks.num_levels; i++)
			size += sprintf(buf + size, "%d: %uMhz %s\n",
				i, clocks.data[i].clocks_in_khz / 1000,
				(clocks.data[i].clocks_in_khz / 1000 == now / 100) ? "*" : "");
		break;

	case PP_SOCCLK:
		PP_ASSERT_WITH_CODE(
				smum_send_msg_to_smc_with_parameter(hwmgr,
					PPSMC_MSG_GetDpmClockFreq, (PPCLK_SOCCLK << 16),
					&now) == 0,
				"Attempt to get Current SOCCLK Frequency Failed!",
				return -EINVAL);

		PP_ASSERT_WITH_CODE(
				vega12_get_socclocks(hwmgr, &clocks) == 0,
				"Attempt to get soc clk levels Failed!",
				return -1);
		for (i = 0; i < clocks.num_levels; i++)
			size += sprintf(buf + size, "%d: %uMhz %s\n",
				i, clocks.data[i].clocks_in_khz / 1000,
				(clocks.data[i].clocks_in_khz / 1000 == now) ? "*" : "");
		break;

	case PP_DCEFCLK:
		PP_ASSERT_WITH_CODE(
				smum_send_msg_to_smc_with_parameter(hwmgr,
					PPSMC_MSG_GetDpmClockFreq, (PPCLK_DCEFCLK << 16),
					&now) == 0,
				"Attempt to get Current DCEFCLK Frequency Failed!",
				return -EINVAL);

		PP_ASSERT_WITH_CODE(
				vega12_get_dcefclocks(hwmgr, &clocks) == 0,
				"Attempt to get dcef clk levels Failed!",
				return -1);
		for (i = 0; i < clocks.num_levels; i++)
			size += sprintf(buf + size, "%d: %uMhz %s\n",
				i, clocks.data[i].clocks_in_khz / 1000,
				(clocks.data[i].clocks_in_khz / 1000 == now) ? "*" : "");
		break;

	case PP_PCIE:
		break;

	default:
		break;
	}
	return size;
}

static int vega12_apply_clocks_adjust_rules(struct pp_hwmgr *hwmgr)
{
	struct vega12_hwmgr *data = (struct vega12_hwmgr *)(hwmgr->backend);
	struct vega12_single_dpm_table *dpm_table;
	bool vblank_too_short = false;
	bool disable_mclk_switching;
	uint32_t i, latency;

	disable_mclk_switching = ((1 < hwmgr->display_config->num_display) &&
			          !hwmgr->display_config->multi_monitor_in_sync) ||
			          vblank_too_short;
	latency = hwmgr->display_config->dce_tolerable_mclk_in_active_latency;

	/* gfxclk */
	dpm_table = &(data->dpm_table.gfx_table);
	dpm_table->dpm_state.soft_min_level = dpm_table->dpm_levels[0].value;
	dpm_table->dpm_state.soft_max_level = dpm_table->dpm_levels[dpm_table->count - 1].value;
	dpm_table->dpm_state.hard_min_level = dpm_table->dpm_levels[0].value;
	dpm_table->dpm_state.hard_max_level = dpm_table->dpm_levels[dpm_table->count - 1].value;

	if (PP_CAP(PHM_PlatformCaps_UMDPState)) {
		if (VEGA12_UMD_PSTATE_GFXCLK_LEVEL < dpm_table->count) {
			dpm_table->dpm_state.soft_min_level = dpm_table->dpm_levels[VEGA12_UMD_PSTATE_GFXCLK_LEVEL].value;
			dpm_table->dpm_state.soft_max_level = dpm_table->dpm_levels[VEGA12_UMD_PSTATE_GFXCLK_LEVEL].value;
		}

		if (hwmgr->dpm_level == AMD_DPM_FORCED_LEVEL_PROFILE_MIN_SCLK) {
			dpm_table->dpm_state.soft_min_level = dpm_table->dpm_levels[0].value;
			dpm_table->dpm_state.soft_max_level = dpm_table->dpm_levels[0].value;
		}

		if (hwmgr->dpm_level == AMD_DPM_FORCED_LEVEL_PROFILE_PEAK) {
			dpm_table->dpm_state.soft_min_level = dpm_table->dpm_levels[dpm_table->count - 1].value;
			dpm_table->dpm_state.soft_max_level = dpm_table->dpm_levels[dpm_table->count - 1].value;
		}
	}

	/* memclk */
	dpm_table = &(data->dpm_table.mem_table);
	dpm_table->dpm_state.soft_min_level = dpm_table->dpm_levels[0].value;
	dpm_table->dpm_state.soft_max_level = dpm_table->dpm_levels[dpm_table->count - 1].value;
	dpm_table->dpm_state.hard_min_level = dpm_table->dpm_levels[0].value;
	dpm_table->dpm_state.hard_max_level = dpm_table->dpm_levels[dpm_table->count - 1].value;

	if (PP_CAP(PHM_PlatformCaps_UMDPState)) {
		if (VEGA12_UMD_PSTATE_MCLK_LEVEL < dpm_table->count) {
			dpm_table->dpm_state.soft_min_level = dpm_table->dpm_levels[VEGA12_UMD_PSTATE_MCLK_LEVEL].value;
			dpm_table->dpm_state.soft_max_level = dpm_table->dpm_levels[VEGA12_UMD_PSTATE_MCLK_LEVEL].value;
		}

		if (hwmgr->dpm_level == AMD_DPM_FORCED_LEVEL_PROFILE_MIN_MCLK) {
			dpm_table->dpm_state.soft_min_level = dpm_table->dpm_levels[0].value;
			dpm_table->dpm_state.soft_max_level = dpm_table->dpm_levels[0].value;
		}

		if (hwmgr->dpm_level == AMD_DPM_FORCED_LEVEL_PROFILE_PEAK) {
			dpm_table->dpm_state.soft_min_level = dpm_table->dpm_levels[dpm_table->count - 1].value;
			dpm_table->dpm_state.soft_max_level = dpm_table->dpm_levels[dpm_table->count - 1].value;
		}
	}

	/* honour DAL's UCLK Hardmin */
	if (dpm_table->dpm_state.hard_min_level < (hwmgr->display_config->min_mem_set_clock / 100))
		dpm_table->dpm_state.hard_min_level = hwmgr->display_config->min_mem_set_clock / 100;

	/* Hardmin is dependent on displayconfig */
	if (disable_mclk_switching) {
		dpm_table->dpm_state.hard_min_level = dpm_table->dpm_levels[dpm_table->count - 1].value;
		for (i = 0; i < data->mclk_latency_table.count - 1; i++) {
			if (data->mclk_latency_table.entries[i].latency <= latency) {
				if (dpm_table->dpm_levels[i].value >= (hwmgr->display_config->min_mem_set_clock / 100)) {
					dpm_table->dpm_state.hard_min_level = dpm_table->dpm_levels[i].value;
					break;
				}
			}
		}
	}

	if (hwmgr->display_config->nb_pstate_switch_disable)
		dpm_table->dpm_state.hard_min_level = dpm_table->dpm_levels[dpm_table->count - 1].value;

	/* vclk */
	dpm_table = &(data->dpm_table.vclk_table);
	dpm_table->dpm_state.soft_min_level = dpm_table->dpm_levels[0].value;
	dpm_table->dpm_state.soft_max_level = dpm_table->dpm_levels[dpm_table->count - 1].value;
	dpm_table->dpm_state.hard_min_level = dpm_table->dpm_levels[0].value;
	dpm_table->dpm_state.hard_max_level = dpm_table->dpm_levels[dpm_table->count - 1].value;

	if (PP_CAP(PHM_PlatformCaps_UMDPState)) {
		if (VEGA12_UMD_PSTATE_UVDCLK_LEVEL < dpm_table->count) {
			dpm_table->dpm_state.soft_min_level = dpm_table->dpm_levels[VEGA12_UMD_PSTATE_UVDCLK_LEVEL].value;
			dpm_table->dpm_state.soft_max_level = dpm_table->dpm_levels[VEGA12_UMD_PSTATE_UVDCLK_LEVEL].value;
		}

		if (hwmgr->dpm_level == AMD_DPM_FORCED_LEVEL_PROFILE_PEAK) {
			dpm_table->dpm_state.soft_min_level = dpm_table->dpm_levels[dpm_table->count - 1].value;
			dpm_table->dpm_state.soft_max_level = dpm_table->dpm_levels[dpm_table->count - 1].value;
		}
	}

	/* dclk */
	dpm_table = &(data->dpm_table.dclk_table);
	dpm_table->dpm_state.soft_min_level = dpm_table->dpm_levels[0].value;
	dpm_table->dpm_state.soft_max_level = dpm_table->dpm_levels[dpm_table->count - 1].value;
	dpm_table->dpm_state.hard_min_level = dpm_table->dpm_levels[0].value;
	dpm_table->dpm_state.hard_max_level = dpm_table->dpm_levels[dpm_table->count - 1].value;

	if (PP_CAP(PHM_PlatformCaps_UMDPState)) {
		if (VEGA12_UMD_PSTATE_UVDCLK_LEVEL < dpm_table->count) {
			dpm_table->dpm_state.soft_min_level = dpm_table->dpm_levels[VEGA12_UMD_PSTATE_UVDCLK_LEVEL].value;
			dpm_table->dpm_state.soft_max_level = dpm_table->dpm_levels[VEGA12_UMD_PSTATE_UVDCLK_LEVEL].value;
		}

		if (hwmgr->dpm_level == AMD_DPM_FORCED_LEVEL_PROFILE_PEAK) {
			dpm_table->dpm_state.soft_min_level = dpm_table->dpm_levels[dpm_table->count - 1].value;
			dpm_table->dpm_state.soft_max_level = dpm_table->dpm_levels[dpm_table->count - 1].value;
		}
	}

	/* socclk */
	dpm_table = &(data->dpm_table.soc_table);
	dpm_table->dpm_state.soft_min_level = dpm_table->dpm_levels[0].value;
	dpm_table->dpm_state.soft_max_level = dpm_table->dpm_levels[dpm_table->count - 1].value;
	dpm_table->dpm_state.hard_min_level = dpm_table->dpm_levels[0].value;
	dpm_table->dpm_state.hard_max_level = dpm_table->dpm_levels[dpm_table->count - 1].value;

	if (PP_CAP(PHM_PlatformCaps_UMDPState)) {
		if (VEGA12_UMD_PSTATE_SOCCLK_LEVEL < dpm_table->count) {
			dpm_table->dpm_state.soft_min_level = dpm_table->dpm_levels[VEGA12_UMD_PSTATE_SOCCLK_LEVEL].value;
			dpm_table->dpm_state.soft_max_level = dpm_table->dpm_levels[VEGA12_UMD_PSTATE_SOCCLK_LEVEL].value;
		}

		if (hwmgr->dpm_level == AMD_DPM_FORCED_LEVEL_PROFILE_PEAK) {
			dpm_table->dpm_state.soft_min_level = dpm_table->dpm_levels[dpm_table->count - 1].value;
			dpm_table->dpm_state.soft_max_level = dpm_table->dpm_levels[dpm_table->count - 1].value;
		}
	}

	/* eclk */
	dpm_table = &(data->dpm_table.eclk_table);
	dpm_table->dpm_state.soft_min_level = dpm_table->dpm_levels[0].value;
	dpm_table->dpm_state.soft_max_level = dpm_table->dpm_levels[dpm_table->count - 1].value;
	dpm_table->dpm_state.hard_min_level = dpm_table->dpm_levels[0].value;
	dpm_table->dpm_state.hard_max_level = dpm_table->dpm_levels[dpm_table->count - 1].value;

	if (PP_CAP(PHM_PlatformCaps_UMDPState)) {
		if (VEGA12_UMD_PSTATE_VCEMCLK_LEVEL < dpm_table->count) {
			dpm_table->dpm_state.soft_min_level = dpm_table->dpm_levels[VEGA12_UMD_PSTATE_VCEMCLK_LEVEL].value;
			dpm_table->dpm_state.soft_max_level = dpm_table->dpm_levels[VEGA12_UMD_PSTATE_VCEMCLK_LEVEL].value;
		}

		if (hwmgr->dpm_level == AMD_DPM_FORCED_LEVEL_PROFILE_PEAK) {
			dpm_table->dpm_state.soft_min_level = dpm_table->dpm_levels[dpm_table->count - 1].value;
			dpm_table->dpm_state.soft_max_level = dpm_table->dpm_levels[dpm_table->count - 1].value;
		}
	}

	return 0;
}

static int vega12_set_uclk_to_highest_dpm_level(struct pp_hwmgr *hwmgr,
		struct vega12_single_dpm_table *dpm_table)
{
	struct vega12_hwmgr *data = (struct vega12_hwmgr *)(hwmgr->backend);
	int ret = 0;

	if (data->smu_features[GNLD_DPM_UCLK].enabled) {
		PP_ASSERT_WITH_CODE(dpm_table->count > 0,
				"[SetUclkToHightestDpmLevel] Dpm table has no entry!",
				return -EINVAL);
		PP_ASSERT_WITH_CODE(dpm_table->count <= NUM_UCLK_DPM_LEVELS,
				"[SetUclkToHightestDpmLevel] Dpm table has too many entries!",
				return -EINVAL);

		dpm_table->dpm_state.hard_min_level = dpm_table->dpm_levels[dpm_table->count - 1].value;
		PP_ASSERT_WITH_CODE(!(ret = smum_send_msg_to_smc_with_parameter(hwmgr,
				PPSMC_MSG_SetHardMinByFreq,
				(PPCLK_UCLK << 16 ) | dpm_table->dpm_state.hard_min_level,
				NULL)),
				"[SetUclkToHightestDpmLevel] Set hard min uclk failed!",
				return ret);
	}

	return ret;
}

static int vega12_pre_display_configuration_changed_task(struct pp_hwmgr *hwmgr)
{
	struct vega12_hwmgr *data = (struct vega12_hwmgr *)(hwmgr->backend);
	int ret = 0;

	smum_send_msg_to_smc_with_parameter(hwmgr,
			PPSMC_MSG_NumOfDisplays, 0,
			NULL);

	ret = vega12_set_uclk_to_highest_dpm_level(hwmgr,
			&data->dpm_table.mem_table);

	return ret;
}

static int vega12_display_configuration_changed_task(struct pp_hwmgr *hwmgr)
{
	struct vega12_hwmgr *data = (struct vega12_hwmgr *)(hwmgr->backend);
	int result = 0;
	Watermarks_t *wm_table = &(data->smc_state_table.water_marks_table);

	if ((data->water_marks_bitmap & WaterMarksExist) &&
			!(data->water_marks_bitmap & WaterMarksLoaded)) {
		result = smum_smc_table_manager(hwmgr,
						(uint8_t *)wm_table, TABLE_WATERMARKS, false);
		PP_ASSERT_WITH_CODE(result, "Failed to update WMTABLE!", return -EINVAL);
		data->water_marks_bitmap |= WaterMarksLoaded;
	}

	if ((data->water_marks_bitmap & WaterMarksExist) &&
		data->smu_features[GNLD_DPM_DCEFCLK].supported &&
		data->smu_features[GNLD_DPM_SOCCLK].supported)
		smum_send_msg_to_smc_with_parameter(hwmgr,
			PPSMC_MSG_NumOfDisplays, hwmgr->display_config->num_display,
			NULL);

	return result;
}

static int vega12_enable_disable_uvd_dpm(struct pp_hwmgr *hwmgr, bool enable)
{
	struct vega12_hwmgr *data =
			(struct vega12_hwmgr *)(hwmgr->backend);

	if (data->smu_features[GNLD_DPM_UVD].supported) {
		PP_ASSERT_WITH_CODE(!vega12_enable_smc_features(hwmgr,
				enable,
				data->smu_features[GNLD_DPM_UVD].smu_feature_bitmap),
				"Attempt to Enable/Disable DPM UVD Failed!",
				return -1);
		data->smu_features[GNLD_DPM_UVD].enabled = enable;
	}

	return 0;
}

static void vega12_power_gate_vce(struct pp_hwmgr *hwmgr, bool bgate)
{
	struct vega12_hwmgr *data = (struct vega12_hwmgr *)(hwmgr->backend);

	if (data->vce_power_gated == bgate)
		return;

	data->vce_power_gated = bgate;
	vega12_enable_disable_vce_dpm(hwmgr, !bgate);
}

static void vega12_power_gate_uvd(struct pp_hwmgr *hwmgr, bool bgate)
{
	struct vega12_hwmgr *data = (struct vega12_hwmgr *)(hwmgr->backend);

	if (data->uvd_power_gated == bgate)
		return;

	data->uvd_power_gated = bgate;
	vega12_enable_disable_uvd_dpm(hwmgr, !bgate);
}

static bool
vega12_check_smc_update_required_for_display_configuration(struct pp_hwmgr *hwmgr)
{
	struct vega12_hwmgr *data = (struct vega12_hwmgr *)(hwmgr->backend);
	bool is_update_required = false;

	if (data->display_timing.num_existing_displays != hwmgr->display_config->num_display)
		is_update_required = true;

	if (data->registry_data.gfx_clk_deep_sleep_support) {
		if (data->display_timing.min_clock_in_sr != hwmgr->display_config->min_core_set_clock_in_sr)
			is_update_required = true;
	}

	return is_update_required;
}

static int vega12_disable_dpm_tasks(struct pp_hwmgr *hwmgr)
{
	int tmp_result, result = 0;

	tmp_result = vega12_disable_all_smu_features(hwmgr);
	PP_ASSERT_WITH_CODE((tmp_result == 0),
			"Failed to disable all smu features!", result = tmp_result);

	return result;
}

static int vega12_power_off_asic(struct pp_hwmgr *hwmgr)
{
	struct vega12_hwmgr *data = (struct vega12_hwmgr *)(hwmgr->backend);
	int result;

	result = vega12_disable_dpm_tasks(hwmgr);
	PP_ASSERT_WITH_CODE((0 == result),
			"[disable_dpm_tasks] Failed to disable DPM!",
			);
	data->water_marks_bitmap &= ~(WaterMarksLoaded);

	return result;
}

#if 0
static void vega12_find_min_clock_index(struct pp_hwmgr *hwmgr,
		uint32_t *sclk_idx, uint32_t *mclk_idx,
		uint32_t min_sclk, uint32_t min_mclk)
{
	struct vega12_hwmgr *data = (struct vega12_hwmgr *)(hwmgr->backend);
	struct vega12_dpm_table *dpm_table = &(data->dpm_table);
	uint32_t i;

	for (i = 0; i < dpm_table->gfx_table.count; i++) {
		if (dpm_table->gfx_table.dpm_levels[i].enabled &&
			dpm_table->gfx_table.dpm_levels[i].value >= min_sclk) {
			*sclk_idx = i;
			break;
		}
	}

	for (i = 0; i < dpm_table->mem_table.count; i++) {
		if (dpm_table->mem_table.dpm_levels[i].enabled &&
			dpm_table->mem_table.dpm_levels[i].value >= min_mclk) {
			*mclk_idx = i;
			break;
		}
	}
}
#endif

#if 0
static int vega12_set_power_profile_state(struct pp_hwmgr *hwmgr,
		struct amd_pp_profile *request)
{
	return 0;
}

static int vega12_get_sclk_od(struct pp_hwmgr *hwmgr)
{
	struct vega12_hwmgr *data = (struct vega12_hwmgr *)(hwmgr->backend);
	struct vega12_single_dpm_table *sclk_table = &(data->dpm_table.gfx_table);
	struct vega12_single_dpm_table *golden_sclk_table =
			&(data->golden_dpm_table.gfx_table);
	int value = sclk_table->dpm_levels[sclk_table->count - 1].value;
	int golden_value = golden_sclk_table->dpm_levels
			[golden_sclk_table->count - 1].value;

	value -= golden_value;
	value = DIV_ROUND_UP(value * 100, golden_value);

	return value;
}

static int vega12_set_sclk_od(struct pp_hwmgr *hwmgr, uint32_t value)
{
	return 0;
}

static int vega12_get_mclk_od(struct pp_hwmgr *hwmgr)
{
	struct vega12_hwmgr *data = (struct vega12_hwmgr *)(hwmgr->backend);
	struct vega12_single_dpm_table *mclk_table = &(data->dpm_table.mem_table);
	struct vega12_single_dpm_table *golden_mclk_table =
			&(data->golden_dpm_table.mem_table);
	int value = mclk_table->dpm_levels[mclk_table->count - 1].value;
	int golden_value = golden_mclk_table->dpm_levels
			[golden_mclk_table->count - 1].value;

	value -= golden_value;
	value = DIV_ROUND_UP(value * 100, golden_value);

	return value;
}

static int vega12_set_mclk_od(struct pp_hwmgr *hwmgr, uint32_t value)
{
	return 0;
}
#endif

static int vega12_notify_cac_buffer_info(struct pp_hwmgr *hwmgr,
					uint32_t virtual_addr_low,
					uint32_t virtual_addr_hi,
					uint32_t mc_addr_low,
					uint32_t mc_addr_hi,
					uint32_t size)
{
	smum_send_msg_to_smc_with_parameter(hwmgr,
					PPSMC_MSG_SetSystemVirtualDramAddrHigh,
					virtual_addr_hi,
					NULL);
	smum_send_msg_to_smc_with_parameter(hwmgr,
					PPSMC_MSG_SetSystemVirtualDramAddrLow,
					virtual_addr_low,
					NULL);
	smum_send_msg_to_smc_with_parameter(hwmgr,
					PPSMC_MSG_DramLogSetDramAddrHigh,
					mc_addr_hi,
					NULL);

	smum_send_msg_to_smc_with_parameter(hwmgr,
					PPSMC_MSG_DramLogSetDramAddrLow,
					mc_addr_low,
					NULL);

	smum_send_msg_to_smc_with_parameter(hwmgr,
					PPSMC_MSG_DramLogSetDramSize,
					size,
					NULL);
	return 0;
}

static int vega12_get_thermal_temperature_range(struct pp_hwmgr *hwmgr,
		struct PP_TemperatureRange *thermal_data)
{
	struct vega12_hwmgr *data =
			(struct vega12_hwmgr *)(hwmgr->backend);
	PPTable_t *pp_table = &(data->smc_state_table.pp_table);

	memcpy(thermal_data, &SMU7ThermalWithDelayPolicy[0], sizeof(struct PP_TemperatureRange));

	thermal_data->max = pp_table->TedgeLimit *
		PP_TEMPERATURE_UNITS_PER_CENTIGRADES;
	thermal_data->edge_emergency_max = (pp_table->TedgeLimit + CTF_OFFSET_EDGE) *
		PP_TEMPERATURE_UNITS_PER_CENTIGRADES;
	thermal_data->hotspot_crit_max = pp_table->ThotspotLimit *
		PP_TEMPERATURE_UNITS_PER_CENTIGRADES;
	thermal_data->hotspot_emergency_max = (pp_table->ThotspotLimit + CTF_OFFSET_HOTSPOT) *
		PP_TEMPERATURE_UNITS_PER_CENTIGRADES;
	thermal_data->mem_crit_max = pp_table->ThbmLimit *
		PP_TEMPERATURE_UNITS_PER_CENTIGRADES;
	thermal_data->mem_emergency_max = (pp_table->ThbmLimit + CTF_OFFSET_HBM)*
		PP_TEMPERATURE_UNITS_PER_CENTIGRADES;

	return 0;
}

static int vega12_enable_gfx_off(struct pp_hwmgr *hwmgr)
{
	struct vega12_hwmgr *data =
			(struct vega12_hwmgr *)(hwmgr->backend);
	int ret = 0;

	if (data->gfxoff_controlled_by_driver)
		ret = smum_send_msg_to_smc(hwmgr, PPSMC_MSG_AllowGfxOff, NULL);

	return ret;
}

static int vega12_disable_gfx_off(struct pp_hwmgr *hwmgr)
{
	struct vega12_hwmgr *data =
			(struct vega12_hwmgr *)(hwmgr->backend);
	int ret = 0;

	if (data->gfxoff_controlled_by_driver)
		ret = smum_send_msg_to_smc(hwmgr, PPSMC_MSG_DisallowGfxOff, NULL);

	return ret;
}

static int vega12_gfx_off_control(struct pp_hwmgr *hwmgr, bool enable)
{
	if (enable)
		return vega12_enable_gfx_off(hwmgr);
	else
		return vega12_disable_gfx_off(hwmgr);
}

static int vega12_get_performance_level(struct pp_hwmgr *hwmgr, const struct pp_hw_power_state *state,
				PHM_PerformanceLevelDesignation designation, uint32_t index,
				PHM_PerformanceLevel *level)
{
	return 0;
}

static int vega12_set_mp1_state(struct pp_hwmgr *hwmgr,
				enum pp_mp1_state mp1_state)
{
	uint16_t msg;
	int ret;

	switch (mp1_state) {
	case PP_MP1_STATE_UNLOAD:
		msg = PPSMC_MSG_PrepareMp1ForUnload;
		break;
	case PP_MP1_STATE_SHUTDOWN:
	case PP_MP1_STATE_RESET:
	case PP_MP1_STATE_NONE:
	default:
		return 0;
	}

	PP_ASSERT_WITH_CODE((ret = smum_send_msg_to_smc(hwmgr, msg, NULL)) == 0,
			    "[PrepareMp1] Failed!",
			    return ret);

	return 0;
}

static void vega12_init_gpu_metrics_v1_0(struct gpu_metrics_v1_0 *gpu_metrics)
{
	memset(gpu_metrics, 0xFF, sizeof(struct gpu_metrics_v1_0));

	gpu_metrics->common_header.structure_size =
				sizeof(struct gpu_metrics_v1_0);
	gpu_metrics->common_header.format_revision = 1;
	gpu_metrics->common_header.content_revision = 0;

	gpu_metrics->system_clock_counter = ktime_get_boottime_ns();
}

static ssize_t vega12_get_gpu_metrics(struct pp_hwmgr *hwmgr,
				      void **table)
{
	struct vega12_hwmgr *data =
			(struct vega12_hwmgr *)(hwmgr->backend);
	struct gpu_metrics_v1_0 *gpu_metrics =
			&data->gpu_metrics_table;
	SmuMetrics_t metrics;
	uint32_t fan_speed_rpm;
	int ret;

	ret = vega12_get_metrics_table(hwmgr, &metrics, true);
	if (ret)
		return ret;

	vega12_init_gpu_metrics_v1_0(gpu_metrics);

	gpu_metrics->temperature_edge = metrics.TemperatureEdge;
	gpu_metrics->temperature_hotspot = metrics.TemperatureHotspot;
	gpu_metrics->temperature_mem = metrics.TemperatureHBM;
	gpu_metrics->temperature_vrgfx = metrics.TemperatureVrGfx;
	gpu_metrics->temperature_vrmem = metrics.TemperatureVrMem;

	gpu_metrics->average_gfx_activity = metrics.AverageGfxActivity;
	gpu_metrics->average_umc_activity = metrics.AverageUclkActivity;

	gpu_metrics->average_gfxclk_frequency = metrics.AverageGfxclkFrequency;
	gpu_metrics->average_socclk_frequency = metrics.AverageSocclkFrequency;
	gpu_metrics->average_uclk_frequency = metrics.AverageUclkFrequency;

	gpu_metrics->current_gfxclk = metrics.CurrClock[PPCLK_GFXCLK];
	gpu_metrics->current_socclk = metrics.CurrClock[PPCLK_SOCCLK];
	gpu_metrics->current_uclk = metrics.CurrClock[PPCLK_UCLK];
	gpu_metrics->current_vclk0 = metrics.CurrClock[PPCLK_VCLK];
	gpu_metrics->current_dclk0 = metrics.CurrClock[PPCLK_DCLK];

	gpu_metrics->throttle_status = metrics.ThrottlerStatus;

	vega12_fan_ctrl_get_fan_speed_rpm(hwmgr, &fan_speed_rpm);
	gpu_metrics->current_fan_speed = (uint16_t)fan_speed_rpm;

	gpu_metrics->pcie_link_width =
			vega12_get_current_pcie_link_width(hwmgr);
	gpu_metrics->pcie_link_speed =
			vega12_get_current_pcie_link_speed(hwmgr);

	*table = (void *)gpu_metrics;

	return sizeof(struct gpu_metrics_v1_0);
}

static const struct pp_hwmgr_func vega12_hwmgr_funcs = {
	.backend_init = vega12_hwmgr_backend_init,
	.backend_fini = vega12_hwmgr_backend_fini,
	.asic_setup = vega12_setup_asic_task,
	.dynamic_state_management_enable = vega12_enable_dpm_tasks,
	.dynamic_state_management_disable = vega12_disable_dpm_tasks,
	.patch_boot_state = vega12_patch_boot_state,
	.get_sclk = vega12_dpm_get_sclk,
	.get_mclk = vega12_dpm_get_mclk,
	.notify_smc_display_config_after_ps_adjustment =
			vega12_notify_smc_display_config_after_ps_adjustment,
	.force_dpm_level = vega12_dpm_force_dpm_level,
	.stop_thermal_controller = vega12_thermal_stop_thermal_controller,
	.get_fan_speed_info = vega12_fan_ctrl_get_fan_speed_info,
	.reset_fan_speed_to_default =
			vega12_fan_ctrl_reset_fan_speed_to_default,
	.get_fan_speed_rpm = vega12_fan_ctrl_get_fan_speed_rpm,
	.set_fan_control_mode = vega12_set_fan_control_mode,
	.get_fan_control_mode = vega12_get_fan_control_mode,
	.read_sensor = vega12_read_sensor,
	.get_dal_power_level = vega12_get_dal_power_level,
	.get_clock_by_type_with_latency = vega12_get_clock_by_type_with_latency,
	.get_clock_by_type_with_voltage = vega12_get_clock_by_type_with_voltage,
	.set_watermarks_for_clocks_ranges = vega12_set_watermarks_for_clocks_ranges,
	.display_clock_voltage_request = vega12_display_clock_voltage_request,
	.force_clock_level = vega12_force_clock_level,
	.print_clock_levels = vega12_print_clock_levels,
	.apply_clocks_adjust_rules =
		vega12_apply_clocks_adjust_rules,
	.pre_display_config_changed =
		vega12_pre_display_configuration_changed_task,
	.display_config_changed = vega12_display_configuration_changed_task,
	.powergate_uvd = vega12_power_gate_uvd,
	.powergate_vce = vega12_power_gate_vce,
	.check_smc_update_required_for_display_configuration =
			vega12_check_smc_update_required_for_display_configuration,
	.power_off_asic = vega12_power_off_asic,
	.disable_smc_firmware_ctf = vega12_thermal_disable_alert,
#if 0
	.set_power_profile_state = vega12_set_power_profile_state,
	.get_sclk_od = vega12_get_sclk_od,
	.set_sclk_od = vega12_set_sclk_od,
	.get_mclk_od = vega12_get_mclk_od,
	.set_mclk_od = vega12_set_mclk_od,
#endif
	.notify_cac_buffer_info = vega12_notify_cac_buffer_info,
	.get_thermal_temperature_range = vega12_get_thermal_temperature_range,
	.register_irq_handlers = smu9_register_irq_handlers,
	.start_thermal_controller = vega12_start_thermal_controller,
	.powergate_gfx = vega12_gfx_off_control,
	.get_performance_level = vega12_get_performance_level,
	.get_asic_baco_capability = smu9_baco_get_capability,
	.get_asic_baco_state = smu9_baco_get_state,
	.set_asic_baco_state = vega12_baco_set_state,
	.get_ppfeature_status = vega12_get_ppfeature_status,
	.set_ppfeature_status = vega12_set_ppfeature_status,
	.set_mp1_state = vega12_set_mp1_state,
	.get_gpu_metrics = vega12_get_gpu_metrics,
};

int vega12_hwmgr_init(struct pp_hwmgr *hwmgr)
{
	hwmgr->hwmgr_func = &vega12_hwmgr_funcs;
	hwmgr->pptable_func = &vega12_pptable_funcs;

	return 0;
}<|MERGE_RESOLUTION|>--- conflicted
+++ resolved
@@ -540,8 +540,6 @@
 		pp_table->PcieLaneCount[i] = pcie_width_arg;
 	}
 
-<<<<<<< HEAD
-=======
 	/* override to the highest if it's disabled from ppfeaturmask */
 	if (data->registry_data.pcie_dpm_key_disabled) {
 		for (i = 0; i < NUM_LINK_LEVELS; i++) {
@@ -565,7 +563,6 @@
 		data->smu_features[GNLD_DPM_LINK].enabled = false;
 		data->smu_features[GNLD_DPM_LINK].supported = false;
 	}
->>>>>>> 7aef27f0
 	return 0;
 }
 
