--- conflicted
+++ resolved
@@ -947,11 +947,7 @@
 	/* This assumes only APU display buffers are pinned with (VRAM|GTT).
 	 * See function amdgpu_display_supported_domains()
 	 */
-<<<<<<< HEAD
-	domain = amdgpu_bo_get_preferred_pin_domain(adev, domain);
-=======
 	domain = amdgpu_bo_get_preferred_domain(adev, domain);
->>>>>>> 8f0284f1
 
 	if (bo->tbo.base.import_attach)
 		dma_buf_pin(bo->tbo.base.import_attach);
