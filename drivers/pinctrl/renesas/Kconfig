# SPDX-License-Identifier: GPL-2.0
#
# Renesas SH and SH Mobile PINCTRL drivers
#

menu "Renesas pinctrl drivers"

config PINCTRL_RENESAS
	bool "Renesas SoC pin control support" if COMPILE_TEST && !(ARCH_RENESAS || SUPERH)
	default y if ARCH_RENESAS || SUPERH
	select PINCTRL_PFC_EMEV2 if ARCH_EMEV2
	select PINCTRL_PFC_R8A73A4 if ARCH_R8A73A4
	select PINCTRL_PFC_R8A7740 if ARCH_R8A7740
	select PINCTRL_PFC_R8A7742 if ARCH_R8A7742
	select PINCTRL_PFC_R8A7743 if ARCH_R8A7743
	select PINCTRL_PFC_R8A7744 if ARCH_R8A7744
	select PINCTRL_PFC_R8A7745 if ARCH_R8A7745
	select PINCTRL_PFC_R8A77470 if ARCH_R8A77470
	select PINCTRL_PFC_R8A774A1 if ARCH_R8A774A1
	select PINCTRL_PFC_R8A774B1 if ARCH_R8A774B1
	select PINCTRL_PFC_R8A774C0 if ARCH_R8A774C0
	select PINCTRL_PFC_R8A774E1 if ARCH_R8A774E1
	select PINCTRL_PFC_R8A7778 if ARCH_R8A7778
	select PINCTRL_PFC_R8A7779 if ARCH_R8A7779
	select PINCTRL_PFC_R8A7790 if ARCH_R8A7790
	select PINCTRL_PFC_R8A7791 if ARCH_R8A7791
	select PINCTRL_PFC_R8A7792 if ARCH_R8A7792
	select PINCTRL_PFC_R8A7793 if ARCH_R8A7793
	select PINCTRL_PFC_R8A7794 if ARCH_R8A7794
	select PINCTRL_PFC_R8A77950 if ARCH_R8A77950
	select PINCTRL_PFC_R8A77951 if ARCH_R8A77951
	select PINCTRL_PFC_R8A77960 if ARCH_R8A77960
	select PINCTRL_PFC_R8A77961 if ARCH_R8A77961
	select PINCTRL_PFC_R8A77965 if ARCH_R8A77965
	select PINCTRL_PFC_R8A77970 if ARCH_R8A77970
	select PINCTRL_PFC_R8A77980 if ARCH_R8A77980
	select PINCTRL_PFC_R8A77990 if ARCH_R8A77990
	select PINCTRL_PFC_R8A77995 if ARCH_R8A77995
	select PINCTRL_PFC_R8A779A0 if ARCH_R8A779A0
	select PINCTRL_PFC_R8A779F0 if ARCH_R8A779F0
<<<<<<< HEAD
	select PINCTRL_RZG2L if ARCH_R9A07G044
	select PINCTRL_RZG2L if ARCH_R9A07G054
=======
	select PINCTRL_RZG2L if ARCH_RZG2L
>>>>>>> 88084a3d
	select PINCTRL_PFC_SH7203 if CPU_SUBTYPE_SH7203
	select PINCTRL_PFC_SH7264 if CPU_SUBTYPE_SH7264
	select PINCTRL_PFC_SH7269 if CPU_SUBTYPE_SH7269
	select PINCTRL_PFC_SH73A0 if ARCH_SH73A0
	select PINCTRL_PFC_SH7720 if CPU_SUBTYPE_SH7720
	select PINCTRL_PFC_SH7722 if CPU_SUBTYPE_SH7722
	select PINCTRL_PFC_SH7723 if CPU_SUBTYPE_SH7723
	select PINCTRL_PFC_SH7724 if CPU_SUBTYPE_SH7724
	select PINCTRL_PFC_SH7734 if CPU_SUBTYPE_SH7734
	select PINCTRL_PFC_SH7757 if CPU_SUBTYPE_SH7757
	select PINCTRL_PFC_SH7785 if CPU_SUBTYPE_SH7785
	select PINCTRL_PFC_SH7786 if CPU_SUBTYPE_SH7786
	select PINCTRL_PFC_SHX3 if CPU_SUBTYPE_SHX3
	help
	  This enables pin control drivers for Renesas SuperH and ARM platforms

config PINCTRL_SH_PFC
	bool
	select GENERIC_PINCONF
	select PINMUX
	select PINCONF
	help
	  This enables common pin control functionality for EMMA Mobile, R-Car,
	  R-Mobile, RZ/G, SH, and SH-Mobile platforms.

config PINCTRL_SH_PFC_GPIO
	bool
	select GPIOLIB
	select PINCTRL_SH_PFC
	help
	  This enables pin control and GPIO drivers for SH/SH Mobile platforms

config PINCTRL_SH_FUNC_GPIO
	bool
	select PINCTRL_SH_PFC_GPIO
	help
	  This enables legacy function GPIOs for SH platforms

config PINCTRL_PFC_EMEV2
	bool "pin control support for Emma Mobile EV2" if COMPILE_TEST
	select PINCTRL_SH_PFC

config PINCTRL_PFC_R8A77995
	bool "pin control support for R-Car D3" if COMPILE_TEST
	select PINCTRL_SH_PFC

config PINCTRL_PFC_R8A7794
	bool "pin control support for R-Car E2" if COMPILE_TEST
	select PINCTRL_SH_PFC

config PINCTRL_PFC_R8A77990
	bool "pin control support for R-Car E3" if COMPILE_TEST
	select PINCTRL_SH_PFC

config PINCTRL_PFC_R8A7779
	bool "pin control support for R-Car H1" if COMPILE_TEST
	select PINCTRL_SH_PFC

config PINCTRL_PFC_R8A7790
	bool "pin control support for R-Car H2" if COMPILE_TEST
	select PINCTRL_SH_PFC

config PINCTRL_PFC_R8A77950
	bool "pin control support for R-Car H3 ES1.x" if COMPILE_TEST
	select PINCTRL_SH_PFC

config PINCTRL_PFC_R8A77951
	bool "pin control support for R-Car H3 ES2.0+" if COMPILE_TEST
	select PINCTRL_SH_PFC

config PINCTRL_PFC_R8A7778
	bool "pin control support for R-Car M1A" if COMPILE_TEST
	select PINCTRL_SH_PFC

config PINCTRL_PFC_R8A7793
	bool "pin control support for R-Car M2-N" if COMPILE_TEST
	select PINCTRL_SH_PFC

config PINCTRL_PFC_R8A7791
	bool "pin control support for R-Car M2-W" if COMPILE_TEST
	select PINCTRL_SH_PFC

config PINCTRL_PFC_R8A77965
	bool "pin control support for R-Car M3-N" if COMPILE_TEST
	select PINCTRL_SH_PFC

config PINCTRL_PFC_R8A77960
	bool "pin control support for R-Car M3-W" if COMPILE_TEST
	select PINCTRL_SH_PFC

config PINCTRL_PFC_R8A77961
	bool "pin control support for R-Car M3-W+" if COMPILE_TEST
	select PINCTRL_SH_PFC

config PINCTRL_PFC_R8A779F0
	bool "pin control support for R-Car S4-8" if COMPILE_TEST
	select PINCTRL_SH_PFC

config PINCTRL_PFC_R8A7792
	bool "pin control support for R-Car V2H" if COMPILE_TEST
	select PINCTRL_SH_PFC

config PINCTRL_PFC_R8A77980
	bool "pin control support for R-Car V3H" if COMPILE_TEST
	select PINCTRL_SH_PFC

config PINCTRL_PFC_R8A77970
	bool "pin control support for R-Car V3M" if COMPILE_TEST
	select PINCTRL_SH_PFC

config PINCTRL_PFC_R8A779A0
	bool "pin control support for R-Car V3U" if COMPILE_TEST
	select PINCTRL_SH_PFC

config PINCTRL_PFC_R8A7740
	bool "pin control support for R-Mobile A1" if COMPILE_TEST
	select PINCTRL_SH_PFC_GPIO

config PINCTRL_PFC_R8A73A4
	bool "pin control support for R-Mobile APE6" if COMPILE_TEST
	select PINCTRL_SH_PFC_GPIO

config PINCTRL_RZA1
	bool "pin control support for RZ/A1"
	depends on OF
	depends on ARCH_R7S72100 || COMPILE_TEST
	select GENERIC_PINCONF
	select GENERIC_PINCTRL_GROUPS
	select GENERIC_PINMUX_FUNCTIONS
	select GPIOLIB
	help
	  This selects pinctrl driver for Renesas RZ/A1 platforms.

config PINCTRL_RZA2
	bool "pin control support for RZ/A2"
	depends on OF
	depends on ARCH_R7S9210 || COMPILE_TEST
	select GENERIC_PINCTRL_GROUPS
	select GENERIC_PINMUX_FUNCTIONS
	select GPIOLIB
	help
	  This selects GPIO and pinctrl driver for Renesas RZ/A2 platforms.

config PINCTRL_RZG2L
<<<<<<< HEAD
	bool "pin control support for RZ/{G2L,V2L}" if COMPILE_TEST
=======
	bool "pin control support for RZ/{G2L,G2UL,V2L}" if COMPILE_TEST
>>>>>>> 88084a3d
	depends on OF
	select GPIOLIB
	select GENERIC_PINCTRL_GROUPS
	select GENERIC_PINMUX_FUNCTIONS
	select GENERIC_PINCONF
	help
<<<<<<< HEAD
	  This selects GPIO and pinctrl driver for Renesas RZ/{G2L,V2L}
=======
	  This selects GPIO and pinctrl driver for Renesas RZ/{G2L,G2UL,V2L}
>>>>>>> 88084a3d
	  platforms.

config PINCTRL_PFC_R8A77470
	bool "pin control support for RZ/G1C" if COMPILE_TEST
	select PINCTRL_SH_PFC

config PINCTRL_PFC_R8A7745
	bool "pin control support for RZ/G1E" if COMPILE_TEST
	select PINCTRL_SH_PFC

config PINCTRL_PFC_R8A7742
	bool "pin control support for RZ/G1H" if COMPILE_TEST
	select PINCTRL_SH_PFC

config PINCTRL_PFC_R8A7743
	bool "pin control support for RZ/G1M" if COMPILE_TEST
	select PINCTRL_SH_PFC

config PINCTRL_PFC_R8A7744
	bool "pin control support for RZ/G1N" if COMPILE_TEST
	select PINCTRL_SH_PFC

config PINCTRL_PFC_R8A774C0
	bool "pin control support for RZ/G2E" if COMPILE_TEST
	select PINCTRL_SH_PFC

config PINCTRL_PFC_R8A774E1
	bool "pin control support for RZ/G2H" if COMPILE_TEST
	select PINCTRL_SH_PFC

config PINCTRL_PFC_R8A774A1
	bool "pin control support for RZ/G2M" if COMPILE_TEST
	select PINCTRL_SH_PFC

config PINCTRL_PFC_R8A774B1
	bool "pin control support for RZ/G2N" if COMPILE_TEST
	select PINCTRL_SH_PFC

config PINCTRL_RZN1
	bool "pin control support for RZ/N1"
	depends on OF
	depends on ARCH_RZN1 || COMPILE_TEST
	select GENERIC_PINCONF
	help
	  This selects pinctrl driver for Renesas RZ/N1 devices.

config PINCTRL_PFC_SH7203
	bool "pin control support for SH7203" if COMPILE_TEST
	select PINCTRL_SH_FUNC_GPIO

config PINCTRL_PFC_SH7264
	bool "pin control support for SH7264" if COMPILE_TEST
	select PINCTRL_SH_FUNC_GPIO

config PINCTRL_PFC_SH7269
	bool "pin control support for SH7269" if COMPILE_TEST
	select PINCTRL_SH_FUNC_GPIO

config PINCTRL_PFC_SH7720
	bool "pin control support for SH7720" if COMPILE_TEST
	select PINCTRL_SH_FUNC_GPIO

config PINCTRL_PFC_SH7722
	bool "pin control support for SH7722" if COMPILE_TEST
	select PINCTRL_SH_FUNC_GPIO

config PINCTRL_PFC_SH7734
	bool "pin control support for SH7734" if COMPILE_TEST
	select PINCTRL_SH_FUNC_GPIO

config PINCTRL_PFC_SH7757
	bool "pin control support for SH7757" if COMPILE_TEST
	select PINCTRL_SH_FUNC_GPIO

config PINCTRL_PFC_SH7785
	bool "pin control support for SH7785" if COMPILE_TEST
	select PINCTRL_SH_FUNC_GPIO

config PINCTRL_PFC_SH7786
	bool "pin control support for SH7786" if COMPILE_TEST
	select PINCTRL_SH_FUNC_GPIO

config PINCTRL_PFC_SH73A0
	bool "pin control support for SH-Mobile AG5" if COMPILE_TEST
	select PINCTRL_SH_PFC_GPIO
	select REGULATOR

config PINCTRL_PFC_SH7723
	bool "pin control support for SH-Mobile R2" if COMPILE_TEST
	select PINCTRL_SH_FUNC_GPIO

config PINCTRL_PFC_SH7724
	bool "pin control support for SH-Mobile R2R" if COMPILE_TEST
	select PINCTRL_SH_FUNC_GPIO

config PINCTRL_PFC_SHX3
	bool "pin control support for SH-X3" if COMPILE_TEST
	select PINCTRL_SH_FUNC_GPIO

endmenu<|MERGE_RESOLUTION|>--- conflicted
+++ resolved
@@ -38,12 +38,7 @@
 	select PINCTRL_PFC_R8A77995 if ARCH_R8A77995
 	select PINCTRL_PFC_R8A779A0 if ARCH_R8A779A0
 	select PINCTRL_PFC_R8A779F0 if ARCH_R8A779F0
-<<<<<<< HEAD
-	select PINCTRL_RZG2L if ARCH_R9A07G044
-	select PINCTRL_RZG2L if ARCH_R9A07G054
-=======
 	select PINCTRL_RZG2L if ARCH_RZG2L
->>>>>>> 88084a3d
 	select PINCTRL_PFC_SH7203 if CPU_SUBTYPE_SH7203
 	select PINCTRL_PFC_SH7264 if CPU_SUBTYPE_SH7264
 	select PINCTRL_PFC_SH7269 if CPU_SUBTYPE_SH7269
@@ -188,22 +183,14 @@
 	  This selects GPIO and pinctrl driver for Renesas RZ/A2 platforms.
 
 config PINCTRL_RZG2L
-<<<<<<< HEAD
-	bool "pin control support for RZ/{G2L,V2L}" if COMPILE_TEST
-=======
 	bool "pin control support for RZ/{G2L,G2UL,V2L}" if COMPILE_TEST
->>>>>>> 88084a3d
 	depends on OF
 	select GPIOLIB
 	select GENERIC_PINCTRL_GROUPS
 	select GENERIC_PINMUX_FUNCTIONS
 	select GENERIC_PINCONF
 	help
-<<<<<<< HEAD
-	  This selects GPIO and pinctrl driver for Renesas RZ/{G2L,V2L}
-=======
 	  This selects GPIO and pinctrl driver for Renesas RZ/{G2L,G2UL,V2L}
->>>>>>> 88084a3d
 	  platforms.
 
 config PINCTRL_PFC_R8A77470
