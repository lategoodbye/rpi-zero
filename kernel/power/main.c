/*
 * kernel/power/main.c - PM subsystem core functionality.
 *
 * Copyright (c) 2003 Patrick Mochel
 * Copyright (c) 2003 Open Source Development Lab
 * 
 * This file is released under the GPLv2
 *
 */

#include <linux/module.h>
#include <linux/suspend.h>
#include <linux/kobject.h>
#include <linux/string.h>
#include <linux/delay.h>
#include <linux/errno.h>
#include <linux/kmod.h>
#include <linux/init.h>
#include <linux/console.h>
#include <linux/cpu.h>
#include <linux/resume-trace.h>
#include <linux/freezer.h>
#include <linux/vmstat.h>
#include <linux/syscalls.h>

#include "power.h"

DEFINE_MUTEX(pm_mutex);

unsigned int pm_flags;
EXPORT_SYMBOL(pm_flags);

#ifdef CONFIG_PM_SLEEP

/* Routines for PM-transition notifications */

static BLOCKING_NOTIFIER_HEAD(pm_chain_head);

int register_pm_notifier(struct notifier_block *nb)
{
	return blocking_notifier_chain_register(&pm_chain_head, nb);
}
EXPORT_SYMBOL_GPL(register_pm_notifier);

int unregister_pm_notifier(struct notifier_block *nb)
{
	return blocking_notifier_chain_unregister(&pm_chain_head, nb);
}
EXPORT_SYMBOL_GPL(unregister_pm_notifier);

int pm_notifier_call_chain(unsigned long val)
{
	return (blocking_notifier_call_chain(&pm_chain_head, val, NULL)
			== NOTIFY_BAD) ? -EINVAL : 0;
}

#ifdef CONFIG_PM_DEBUG
int pm_test_level = TEST_NONE;

static const char * const pm_tests[__TEST_AFTER_LAST] = {
	[TEST_NONE] = "none",
	[TEST_CORE] = "core",
	[TEST_CPUS] = "processors",
	[TEST_PLATFORM] = "platform",
	[TEST_DEVICES] = "devices",
	[TEST_FREEZER] = "freezer",
};

static ssize_t pm_test_show(struct kobject *kobj, struct kobj_attribute *attr,
				char *buf)
{
	char *s = buf;
	int level;

	for (level = TEST_FIRST; level <= TEST_MAX; level++)
		if (pm_tests[level]) {
			if (level == pm_test_level)
				s += sprintf(s, "[%s] ", pm_tests[level]);
			else
				s += sprintf(s, "%s ", pm_tests[level]);
		}

	if (s != buf)
		/* convert the last space to a newline */
		*(s-1) = '\n';

	return (s - buf);
}

static ssize_t pm_test_store(struct kobject *kobj, struct kobj_attribute *attr,
				const char *buf, size_t n)
{
	const char * const *s;
	int level;
	char *p;
	int len;
	int error = -EINVAL;

	p = memchr(buf, '\n', n);
	len = p ? p - buf : n;

	mutex_lock(&pm_mutex);

	level = TEST_FIRST;
	for (s = &pm_tests[level]; level <= TEST_MAX; s++, level++)
		if (*s && len == strlen(*s) && !strncmp(buf, *s, len)) {
			pm_test_level = level;
			error = 0;
			break;
		}

	mutex_unlock(&pm_mutex);

	return error ? error : n;
}

power_attr(pm_test);
#endif /* CONFIG_PM_DEBUG */

#endif /* CONFIG_PM_SLEEP */

#ifdef CONFIG_SUSPEND

static int suspend_test(int level)
{
#ifdef CONFIG_PM_DEBUG
	if (pm_test_level == level) {
		printk(KERN_INFO "suspend debug: Waiting for 5 seconds.\n");
		mdelay(5000);
		return 1;
	}
#endif /* !CONFIG_PM_DEBUG */
	return 0;
}

#ifdef CONFIG_PM_TEST_SUSPEND

/*
 * We test the system suspend code by setting an RTC wakealarm a short
 * time in the future, then suspending.  Suspending the devices won't
 * normally take long ... some systems only need a few milliseconds.
 *
 * The time it takes is system-specific though, so when we test this
 * during system bootup we allow a LOT of time.
 */
#define TEST_SUSPEND_SECONDS	5

static unsigned long suspend_test_start_time;

static void suspend_test_start(void)
{
	/* FIXME Use better timebase than "jiffies", ideally a clocksource.
	 * What we want is a hardware counter that will work correctly even
	 * during the irqs-are-off stages of the suspend/resume cycle...
	 */
	suspend_test_start_time = jiffies;
}

static void suspend_test_finish(const char *label)
{
	long nj = jiffies - suspend_test_start_time;
	unsigned msec;

	msec = jiffies_to_msecs(abs(nj));
	pr_info("PM: %s took %d.%03d seconds\n", label,
			msec / 1000, msec % 1000);

	/* Warning on suspend means the RTC alarm period needs to be
	 * larger -- the system was sooo slooowwww to suspend that the
	 * alarm (should have) fired before the system went to sleep!
	 *
	 * Warning on either suspend or resume also means the system
	 * has some performance issues.  The stack dump of a WARN_ON
	 * is more likely to get the right attention than a printk...
	 */
	WARN(msec > (TEST_SUSPEND_SECONDS * 1000), "Component: %s\n", label);
}

#else

static void suspend_test_start(void)
{
}

static void suspend_test_finish(const char *label)
{
}

#endif

/* This is just an arbitrary number */
#define FREE_PAGE_NUMBER (100)

static struct platform_suspend_ops *suspend_ops;

/**
 *	suspend_set_ops - Set the global suspend method table.
 *	@ops:	Pointer to ops structure.
 */

void suspend_set_ops(struct platform_suspend_ops *ops)
{
	mutex_lock(&pm_mutex);
	suspend_ops = ops;
	mutex_unlock(&pm_mutex);
}

/**
 * suspend_valid_only_mem - generic memory-only valid callback
 *
 * Platform drivers that implement mem suspend only and only need
 * to check for that in their .valid callback can use this instead
 * of rolling their own .valid callback.
 */
int suspend_valid_only_mem(suspend_state_t state)
{
	return state == PM_SUSPEND_MEM;
}

/**
 *	suspend_prepare - Do prep work before entering low-power state.
 *
 *	This is common code that is called for each state that we're entering.
 *	Run suspend notifiers, allocate a console and stop all processes.
 */
static int suspend_prepare(void)
{
	int error;
	unsigned int free_pages;

	if (!suspend_ops || !suspend_ops->enter)
		return -EPERM;

	pm_prepare_console();

	error = pm_notifier_call_chain(PM_SUSPEND_PREPARE);
	if (error)
		goto Finish;

	error = usermodehelper_disable();
	if (error)
		goto Finish;

	if (suspend_freeze_processes()) {
		error = -EAGAIN;
		goto Thaw;
	}

	free_pages = global_page_state(NR_FREE_PAGES);
	if (free_pages < FREE_PAGE_NUMBER) {
		pr_debug("PM: free some memory\n");
		shrink_all_memory(FREE_PAGE_NUMBER - free_pages);
		if (nr_free_pages() < FREE_PAGE_NUMBER) {
			error = -ENOMEM;
			printk(KERN_ERR "PM: No enough memory\n");
		}
	}
	if (!error)
		return 0;

 Thaw:
	suspend_thaw_processes();
	usermodehelper_enable();
 Finish:
	pm_notifier_call_chain(PM_POST_SUSPEND);
	pm_restore_console();
	return error;
}

/* default implementation */
void __attribute__ ((weak)) arch_suspend_disable_irqs(void)
{
	local_irq_disable();
}

/* default implementation */
void __attribute__ ((weak)) arch_suspend_enable_irqs(void)
{
	local_irq_enable();
}

/**
 *	suspend_enter - enter the desired system sleep state.
 *	@state:		state to enter
 *
 *	This function should be called after devices have been suspended.
 */
static int suspend_enter(suspend_state_t state)
{
	int error;

	device_pm_lock();
<<<<<<< HEAD

	error = device_power_down(PMSG_SUSPEND);
	if (error) {
		printk(KERN_ERR "PM: Some devices failed to power down\n");
		goto Done;
	}

	if (suspend_ops->prepare) {
		error = suspend_ops->prepare();
		if (error)
			goto Power_up_devices;
	}

	if (suspend_test(TEST_PLATFORM))
		goto Platfrom_finish;

	error = disable_nonboot_cpus();
	if (error || suspend_test(TEST_CPUS))
		goto Enable_cpus;

	arch_suspend_disable_irqs();
	BUG_ON(!irqs_disabled());

	error = sysdev_suspend(PMSG_SUSPEND);
	if (!error) {
		if (!suspend_test(TEST_CORE))
			error = suspend_ops->enter(state);
		sysdev_resume();
	}

	arch_suspend_enable_irqs();
	BUG_ON(irqs_disabled());

 Enable_cpus:
	enable_nonboot_cpus();
=======

	if (suspend_ops->prepare) {
		error = suspend_ops->prepare();
		if (error)
			goto Done;
	}

	error = device_power_down(PMSG_SUSPEND);
	if (error) {
		printk(KERN_ERR "PM: Some devices failed to power down\n");
		goto Platfrom_finish;
	}

	if (suspend_ops->prepare_late) {
		error = suspend_ops->prepare_late();
		if (error)
			goto Power_up_devices;
	}

	if (suspend_test(TEST_PLATFORM))
		goto Platform_wake;

	error = disable_nonboot_cpus();
	if (error || suspend_test(TEST_CPUS))
		goto Enable_cpus;

	arch_suspend_disable_irqs();
	BUG_ON(!irqs_disabled());

	error = sysdev_suspend(PMSG_SUSPEND);
	if (!error) {
		if (!suspend_test(TEST_CORE))
			error = suspend_ops->enter(state);
		sysdev_resume();
	}

	arch_suspend_enable_irqs();
	BUG_ON(irqs_disabled());

 Enable_cpus:
	enable_nonboot_cpus();

 Platform_wake:
	if (suspend_ops->wake)
		suspend_ops->wake();

 Power_up_devices:
	device_power_up(PMSG_RESUME);
>>>>>>> 6574612f

 Platfrom_finish:
	if (suspend_ops->finish)
		suspend_ops->finish();

<<<<<<< HEAD
 Power_up_devices:
	device_power_up(PMSG_RESUME);

=======
>>>>>>> 6574612f
 Done:
	device_pm_unlock();

	return error;
}

/**
 *	suspend_devices_and_enter - suspend devices and enter the desired system
 *				    sleep state.
 *	@state:		  state to enter
 */
int suspend_devices_and_enter(suspend_state_t state)
{
	int error;

	if (!suspend_ops)
		return -ENOSYS;

	if (suspend_ops->begin) {
		error = suspend_ops->begin(state);
		if (error)
			goto Close;
	}
	suspend_console();
	suspend_test_start();
	error = device_suspend(PMSG_SUSPEND);
	if (error) {
		printk(KERN_ERR "PM: Some devices failed to suspend\n");
		goto Recover_platform;
	}
	suspend_test_finish("suspend devices");
	if (suspend_test(TEST_DEVICES))
		goto Recover_platform;

	suspend_enter(state);

 Resume_devices:
	suspend_test_start();
	device_resume(PMSG_RESUME);
	suspend_test_finish("resume devices");
	resume_console();
 Close:
	if (suspend_ops->end)
		suspend_ops->end();
	return error;

 Recover_platform:
	if (suspend_ops->recover)
		suspend_ops->recover();
	goto Resume_devices;
}

/**
 *	suspend_finish - Do final work before exiting suspend sequence.
 *
 *	Call platform code to clean up, restart processes, and free the 
 *	console that we've allocated. This is not called for suspend-to-disk.
 */
static void suspend_finish(void)
{
	suspend_thaw_processes();
	usermodehelper_enable();
	pm_notifier_call_chain(PM_POST_SUSPEND);
	pm_restore_console();
}




static const char * const pm_states[PM_SUSPEND_MAX] = {
	[PM_SUSPEND_STANDBY]	= "standby",
	[PM_SUSPEND_MEM]	= "mem",
};

static inline int valid_state(suspend_state_t state)
{
	/* All states need lowlevel support and need to be valid
	 * to the lowlevel implementation, no valid callback
	 * implies that none are valid. */
	if (!suspend_ops || !suspend_ops->valid || !suspend_ops->valid(state))
		return 0;
	return 1;
}


/**
 *	enter_state - Do common work of entering low-power state.
 *	@state:		pm_state structure for state we're entering.
 *
 *	Make sure we're the only ones trying to enter a sleep state. Fail
 *	if someone has beat us to it, since we don't want anything weird to
 *	happen when we wake up.
 *	Then, do the setup for suspend, enter the state, and cleaup (after
 *	we've woken up).
 */
static int enter_state(suspend_state_t state)
{
	int error;

	if (!valid_state(state))
		return -ENODEV;

	if (!mutex_trylock(&pm_mutex))
		return -EBUSY;

	printk(KERN_INFO "PM: Syncing filesystems ... ");
	sys_sync();
	printk("done.\n");

	pr_debug("PM: Preparing system for %s sleep\n", pm_states[state]);
	error = suspend_prepare();
	if (error)
		goto Unlock;

	if (suspend_test(TEST_FREEZER))
		goto Finish;

	pr_debug("PM: Entering %s sleep\n", pm_states[state]);
	error = suspend_devices_and_enter(state);

 Finish:
	pr_debug("PM: Finishing wakeup.\n");
	suspend_finish();
 Unlock:
	mutex_unlock(&pm_mutex);
	return error;
}


/**
 *	pm_suspend - Externally visible function for suspending system.
 *	@state:		Enumerated value of state to enter.
 *
 *	Determine whether or not value is within range, get state 
 *	structure, and enter (above).
 */

int pm_suspend(suspend_state_t state)
{
	if (state > PM_SUSPEND_ON && state <= PM_SUSPEND_MAX)
		return enter_state(state);
	return -EINVAL;
}

EXPORT_SYMBOL(pm_suspend);

#endif /* CONFIG_SUSPEND */

struct kobject *power_kobj;

/**
 *	state - control system power state.
 *
 *	show() returns what states are supported, which is hard-coded to
 *	'standby' (Power-On Suspend), 'mem' (Suspend-to-RAM), and
 *	'disk' (Suspend-to-Disk).
 *
 *	store() accepts one of those strings, translates it into the 
 *	proper enumerated value, and initiates a suspend transition.
 */

static ssize_t state_show(struct kobject *kobj, struct kobj_attribute *attr,
			  char *buf)
{
	char *s = buf;
#ifdef CONFIG_SUSPEND
	int i;

	for (i = 0; i < PM_SUSPEND_MAX; i++) {
		if (pm_states[i] && valid_state(i))
			s += sprintf(s,"%s ", pm_states[i]);
	}
#endif
#ifdef CONFIG_HIBERNATION
	s += sprintf(s, "%s\n", "disk");
#else
	if (s != buf)
		/* convert the last space to a newline */
		*(s-1) = '\n';
#endif
	return (s - buf);
}

static ssize_t state_store(struct kobject *kobj, struct kobj_attribute *attr,
			   const char *buf, size_t n)
{
#ifdef CONFIG_SUSPEND
	suspend_state_t state = PM_SUSPEND_STANDBY;
	const char * const *s;
#endif
	char *p;
	int len;
	int error = -EINVAL;

	p = memchr(buf, '\n', n);
	len = p ? p - buf : n;

	/* First, check if we are requested to hibernate */
	if (len == 4 && !strncmp(buf, "disk", len)) {
		error = hibernate();
  goto Exit;
	}

#ifdef CONFIG_SUSPEND
	for (s = &pm_states[state]; state < PM_SUSPEND_MAX; s++, state++) {
		if (*s && len == strlen(*s) && !strncmp(buf, *s, len))
			break;
	}
	if (state < PM_SUSPEND_MAX && *s)
		error = enter_state(state);
#endif

 Exit:
	return error ? error : n;
}

power_attr(state);

#ifdef CONFIG_PM_TRACE
int pm_trace_enabled;

static ssize_t pm_trace_show(struct kobject *kobj, struct kobj_attribute *attr,
			     char *buf)
{
	return sprintf(buf, "%d\n", pm_trace_enabled);
}

static ssize_t
pm_trace_store(struct kobject *kobj, struct kobj_attribute *attr,
	       const char *buf, size_t n)
{
	int val;

	if (sscanf(buf, "%d", &val) == 1) {
		pm_trace_enabled = !!val;
		return n;
	}
	return -EINVAL;
}

power_attr(pm_trace);
#endif /* CONFIG_PM_TRACE */

static struct attribute * g[] = {
	&state_attr.attr,
#ifdef CONFIG_PM_TRACE
	&pm_trace_attr.attr,
#endif
#if defined(CONFIG_PM_SLEEP) && defined(CONFIG_PM_DEBUG)
	&pm_test_attr.attr,
#endif
	NULL,
};

static struct attribute_group attr_group = {
	.attrs = g,
};


static int __init pm_init(void)
{
	power_kobj = kobject_create_and_add("power", NULL);
	if (!power_kobj)
		return -ENOMEM;
	return sysfs_create_group(power_kobj, &attr_group);
}

core_initcall(pm_init);


#ifdef CONFIG_PM_TEST_SUSPEND

#include <linux/rtc.h>

/*
 * To test system suspend, we need a hands-off mechanism to resume the
 * system.  RTCs wake alarms are a common self-contained mechanism.
 */

static void __init test_wakealarm(struct rtc_device *rtc, suspend_state_t state)
{
	static char err_readtime[] __initdata =
		KERN_ERR "PM: can't read %s time, err %d\n";
	static char err_wakealarm [] __initdata =
		KERN_ERR "PM: can't set %s wakealarm, err %d\n";
	static char err_suspend[] __initdata =
		KERN_ERR "PM: suspend test failed, error %d\n";
	static char info_test[] __initdata =
		KERN_INFO "PM: test RTC wakeup from '%s' suspend\n";

	unsigned long		now;
	struct rtc_wkalrm	alm;
	int			status;

	/* this may fail if the RTC hasn't been initialized */
	status = rtc_read_time(rtc, &alm.time);
	if (status < 0) {
		printk(err_readtime, dev_name(&rtc->dev), status);
		return;
	}
	rtc_tm_to_time(&alm.time, &now);

	memset(&alm, 0, sizeof alm);
	rtc_time_to_tm(now + TEST_SUSPEND_SECONDS, &alm.time);
	alm.enabled = true;

	status = rtc_set_alarm(rtc, &alm);
	if (status < 0) {
		printk(err_wakealarm, dev_name(&rtc->dev), status);
		return;
	}

	if (state == PM_SUSPEND_MEM) {
		printk(info_test, pm_states[state]);
		status = pm_suspend(state);
		if (status == -ENODEV)
			state = PM_SUSPEND_STANDBY;
	}
	if (state == PM_SUSPEND_STANDBY) {
		printk(info_test, pm_states[state]);
		status = pm_suspend(state);
	}
	if (status < 0)
		printk(err_suspend, status);

	/* Some platforms can't detect that the alarm triggered the
	 * wakeup, or (accordingly) disable it after it afterwards.
	 * It's supposed to give oneshot behavior; cope.
	 */
	alm.enabled = false;
	rtc_set_alarm(rtc, &alm);
}

static int __init has_wakealarm(struct device *dev, void *name_ptr)
{
	struct rtc_device *candidate = to_rtc_device(dev);

	if (!candidate->ops->set_alarm)
		return 0;
	if (!device_may_wakeup(candidate->dev.parent))
		return 0;

	*(const char **)name_ptr = dev_name(dev);
	return 1;
}

/*
 * Kernel options like "test_suspend=mem" force suspend/resume sanity tests
 * at startup time.  They're normally disabled, for faster boot and because
 * we can't know which states really work on this particular system.
 */
static suspend_state_t test_state __initdata = PM_SUSPEND_ON;

static char warn_bad_state[] __initdata =
	KERN_WARNING "PM: can't test '%s' suspend state\n";

static int __init setup_test_suspend(char *value)
{
	unsigned i;

	/* "=mem" ==> "mem" */
	value++;
	for (i = 0; i < PM_SUSPEND_MAX; i++) {
		if (!pm_states[i])
			continue;
		if (strcmp(pm_states[i], value) != 0)
			continue;
		test_state = (__force suspend_state_t) i;
		return 0;
	}
	printk(warn_bad_state, value);
	return 0;
}
__setup("test_suspend", setup_test_suspend);

static int __init test_suspend(void)
{
	static char		warn_no_rtc[] __initdata =
		KERN_WARNING "PM: no wakealarm-capable RTC driver is ready\n";

	char			*pony = NULL;
	struct rtc_device	*rtc = NULL;

	/* PM is initialized by now; is that state testable? */
	if (test_state == PM_SUSPEND_ON)
		goto done;
	if (!valid_state(test_state)) {
		printk(warn_bad_state, pm_states[test_state]);
		goto done;
	}

	/* RTCs have initialized by now too ... can we use one? */
	class_find_device(rtc_class, NULL, &pony, has_wakealarm);
	if (pony)
		rtc = rtc_class_open(pony);
	if (!rtc) {
		printk(warn_no_rtc);
		goto done;
	}

	/* go for it */
	test_wakealarm(rtc, test_state);
	rtc_class_close(rtc);
done:
	return 0;
}
late_initcall(test_suspend);

#endif /* CONFIG_PM_TEST_SUSPEND */<|MERGE_RESOLUTION|>--- conflicted
+++ resolved
@@ -290,22 +290,27 @@
 	int error;
 
 	device_pm_lock();
-<<<<<<< HEAD
+
+	if (suspend_ops->prepare) {
+		error = suspend_ops->prepare();
+		if (error)
+			goto Done;
+	}
 
 	error = device_power_down(PMSG_SUSPEND);
 	if (error) {
 		printk(KERN_ERR "PM: Some devices failed to power down\n");
-		goto Done;
-	}
-
-	if (suspend_ops->prepare) {
-		error = suspend_ops->prepare();
+		goto Platfrom_finish;
+	}
+
+	if (suspend_ops->prepare_late) {
+		error = suspend_ops->prepare_late();
 		if (error)
 			goto Power_up_devices;
 	}
 
 	if (suspend_test(TEST_PLATFORM))
-		goto Platfrom_finish;
+		goto Platform_wake;
 
 	error = disable_nonboot_cpus();
 	if (error || suspend_test(TEST_CPUS))
@@ -326,48 +331,6 @@
 
  Enable_cpus:
 	enable_nonboot_cpus();
-=======
-
-	if (suspend_ops->prepare) {
-		error = suspend_ops->prepare();
-		if (error)
-			goto Done;
-	}
-
-	error = device_power_down(PMSG_SUSPEND);
-	if (error) {
-		printk(KERN_ERR "PM: Some devices failed to power down\n");
-		goto Platfrom_finish;
-	}
-
-	if (suspend_ops->prepare_late) {
-		error = suspend_ops->prepare_late();
-		if (error)
-			goto Power_up_devices;
-	}
-
-	if (suspend_test(TEST_PLATFORM))
-		goto Platform_wake;
-
-	error = disable_nonboot_cpus();
-	if (error || suspend_test(TEST_CPUS))
-		goto Enable_cpus;
-
-	arch_suspend_disable_irqs();
-	BUG_ON(!irqs_disabled());
-
-	error = sysdev_suspend(PMSG_SUSPEND);
-	if (!error) {
-		if (!suspend_test(TEST_CORE))
-			error = suspend_ops->enter(state);
-		sysdev_resume();
-	}
-
-	arch_suspend_enable_irqs();
-	BUG_ON(irqs_disabled());
-
- Enable_cpus:
-	enable_nonboot_cpus();
 
  Platform_wake:
 	if (suspend_ops->wake)
@@ -375,18 +338,11 @@
 
  Power_up_devices:
 	device_power_up(PMSG_RESUME);
->>>>>>> 6574612f
 
  Platfrom_finish:
 	if (suspend_ops->finish)
 		suspend_ops->finish();
 
-<<<<<<< HEAD
- Power_up_devices:
-	device_power_up(PMSG_RESUME);
-
-=======
->>>>>>> 6574612f
  Done:
 	device_pm_unlock();
 
