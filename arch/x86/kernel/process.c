--- conflicted
+++ resolved
@@ -47,11 +47,7 @@
  * section. Since TSS's are completely CPU-local, we want them
  * on exact cacheline boundaries, to eliminate cacheline ping-pong.
  */
-<<<<<<< HEAD
-__visible DEFINE_PER_CPU_SHARED_ALIGNED(struct tss_struct, cpu_tss_rw) = {
-=======
 __visible DEFINE_PER_CPU_PAGE_ALIGNED(struct tss_struct, cpu_tss_rw) = {
->>>>>>> 4ac71d1b
 	.x86_tss = {
 		/*
 		 * .sp0 is only used when entering ring 0 from a lower
