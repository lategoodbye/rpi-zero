--- conflicted
+++ resolved
@@ -177,12 +177,9 @@
 {
 	int i;
 
-<<<<<<< HEAD
-=======
 	free_percpu(kvm->arch.last_vcpu_ran);
 	kvm->arch.last_vcpu_ran = NULL;
 
->>>>>>> d06e622d
 	for (i = 0; i < KVM_MAX_VCPUS; ++i) {
 		if (kvm->vcpus[i]) {
 			kvm_arch_vcpu_free(kvm->vcpus[i]);
