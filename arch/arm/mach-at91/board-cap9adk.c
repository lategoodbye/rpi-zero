--- conflicted
+++ resolved
@@ -156,10 +156,7 @@
  * MACB Ethernet device
  */
 static struct macb_platform_data __initdata cap9adk_macb_data = {
-<<<<<<< HEAD
-=======
 	.phy_irq_pin	= -EINVAL,
->>>>>>> 142f2101
 	.is_rmii	= 1,
 };
 
