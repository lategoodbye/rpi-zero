// SPDX-License-Identifier: GPL-2.0
/*
 * Device Tree Source for K2G SOC
 *
 * Copyright (C) 2016-2017 Texas Instruments Incorporated - http://www.ti.com/
 */

#include <dt-bindings/interrupt-controller/arm-gic.h>
#include <dt-bindings/pinctrl/keystone.h>
#include <dt-bindings/gpio/gpio.h>

/ {
	compatible = "ti,k2g","ti,keystone";
	model = "Texas Instruments K2G SoC";
	#address-cells = <2>;
	#size-cells = <2>;
	interrupt-parent = <&gic>;

	chosen { };

	aliases {
		serial0 = &uart0;
<<<<<<< HEAD
=======
		serial1 = &uart1;
		serial2 = &uart2;
>>>>>>> 661e50bc
		i2c0 = &i2c0;
		i2c1 = &i2c1;
		i2c2 = &i2c2;
		rproc0 = &dsp0;
	};

	cpus {
		#address-cells = <1>;
		#size-cells = <0>;

		cpu@0 {
			compatible = "arm,cortex-a15";
			device_type = "cpu";
			reg = <0>;
		};
	};

	gic: interrupt-controller@2561000 {
		compatible = "arm,gic-400", "arm,cortex-a15-gic";
		#interrupt-cells = <3>;
		interrupt-controller;
		reg = <0x0 0x02561000 0x0 0x1000>,
		      <0x0 0x02562000 0x0 0x2000>,
		      <0x0 0x02564000 0x0 0x2000>,
		      <0x0 0x02566000 0x0 0x2000>;
		interrupts = <GIC_PPI 9 (GIC_CPU_MASK_SIMPLE(4) |
				IRQ_TYPE_LEVEL_HIGH)>;
	};

	timer {
		compatible = "arm,armv7-timer";
		interrupts =
			<GIC_PPI 13
				(GIC_CPU_MASK_SIMPLE(4) | IRQ_TYPE_LEVEL_LOW)>,
			<GIC_PPI 14
				(GIC_CPU_MASK_SIMPLE(4) | IRQ_TYPE_LEVEL_LOW)>,
			<GIC_PPI 11
				(GIC_CPU_MASK_SIMPLE(4) | IRQ_TYPE_LEVEL_LOW)>,
			<GIC_PPI 10
				(GIC_CPU_MASK_SIMPLE(4) | IRQ_TYPE_LEVEL_LOW)>;
	};

	pmu {
		compatible = "arm,cortex-a15-pmu";
		interrupts = <GIC_SPI 4 IRQ_TYPE_EDGE_RISING>;
	};

	soc0: soc@0 {
		#address-cells = <1>;
		#size-cells = <1>;
		#pinctrl-cells = <1>;
		compatible = "ti,keystone","simple-bus";
		ranges = <0x0 0x0 0x0 0xc0000000>;
		dma-ranges = <0x80000000 0x8 0x00000000 0x80000000>;

		msm_ram: msmram@c000000 {
			compatible = "mmio-sram";
			reg = <0x0c000000 0x100000>;
			ranges = <0x0 0x0c000000 0x100000>;
			#address-cells = <1>;
			#size-cells = <1>;

			sram-bm@f7000 {
				reg = <0x000f7000 0x8000>;
			};
		};

		k2g_pinctrl: pinmux@2621000 {
			compatible = "pinctrl-single";
			reg = <0x02621000 0x410>;
			pinctrl-single,register-width = <32>;
			pinctrl-single,function-mask = <0x001b0007>;
		};

		devctrl: device-state-control@2620000 {
			compatible = "ti,keystone-devctrl", "syscon";
			reg = <0x02620000 0x1000>;
		};

		uart0: serial@2530c00 {
			compatible = "ti,da830-uart", "ns16550a";
			current-speed = <115200>;
			reg-shift = <2>;
			reg-io-width = <4>;
			reg = <0x02530c00 0x100>;
			interrupts = <GIC_SPI 164 IRQ_TYPE_EDGE_RISING>;
			clocks = <&k2g_clks 0x2c 0>;
			power-domains = <&k2g_pds 0x2c>;
			status = "disabled";
		};

		uart1: serial@02531000 {
			compatible = "ti,da830-uart", "ns16550a";
			current-speed = <115200>;
			reg-shift = <2>;
			reg-io-width = <4>;
			reg = <0x02531000 0x100>;
			interrupts = <GIC_SPI 165 IRQ_TYPE_EDGE_RISING>;
			clocks = <&k2g_clks 0x2d 0>;
			power-domains = <&k2g_pds 0x2d>;
			status = "disabled";
		};

		uart2: serial@02531400 {
			compatible = "ti,da830-uart", "ns16550a";
			current-speed = <115200>;
			reg-shift = <2>;
			reg-io-width = <4>;
			reg = <0x02531400 0x100>;
			interrupts = <GIC_SPI 166 IRQ_TYPE_EDGE_RISING>;
			clocks = <&k2g_clks 0x2e 0>;
			power-domains = <&k2g_pds 0x2e>;
			status = "disabled";
		};

		dcan0: can@260b200 {
			compatible = "ti,am4372-d_can", "ti,am3352-d_can";
			reg = <0x0260B200 0x200>;
			interrupts = <GIC_SPI 190 IRQ_TYPE_EDGE_RISING>;
			status = "disabled";
			power-domains = <&k2g_pds 0x0008>;
			clocks = <&k2g_clks 0x0008 1>;
		};

		dcan1: can@260b400 {
			compatible = "ti,am4372-d_can", "ti,am3352-d_can";
			reg = <0x0260B400 0x200>;
			interrupts = <GIC_SPI 193 IRQ_TYPE_EDGE_RISING>;
			status = "disabled";
			power-domains = <&k2g_pds 0x0009>;
			clocks = <&k2g_clks 0x0009 1>;
		};

		i2c0: i2c@2530000 {
			compatible = "ti,keystone-i2c";
			reg = <0x02530000 0x400>;
			clocks = <&k2g_clks 0x003a 0>;
			power-domains = <&k2g_pds 0x003a>;
			interrupts = <GIC_SPI 88 IRQ_TYPE_EDGE_RISING>;
			#address-cells = <1>;
			#size-cells = <0>;
			status = "disabled";
		};

		i2c1: i2c@2530400 {
			compatible = "ti,keystone-i2c";
			reg = <0x02530400 0x400>;
			clocks = <&k2g_clks 0x003b 0>;
			power-domains = <&k2g_pds 0x003b>;
			interrupts = <GIC_SPI 89 IRQ_TYPE_EDGE_RISING>;
			#address-cells = <1>;
			#size-cells = <0>;
			status = "disabled";
		};

		i2c2: i2c@2530800 {
			compatible = "ti,keystone-i2c";
			reg = <0x02530800 0x400>;
			clocks = <&k2g_clks 0x003c 0>;
			power-domains = <&k2g_pds 0x003c>;
			interrupts = <GIC_SPI 90 IRQ_TYPE_EDGE_RISING>;
			#address-cells = <1>;
			#size-cells = <0>;
			status = "disabled";
		};

		kirq0: keystone_irq@26202a0 {
			compatible = "ti,keystone-irq";
			interrupts = <GIC_SPI 1 IRQ_TYPE_EDGE_RISING>;
			interrupt-controller;
			#interrupt-cells = <1>;
			ti,syscon-dev = <&devctrl 0x2a0>;
		};

		dspgpio0: keystone_dsp_gpio@2620240 {
			compatible = "ti,keystone-dsp-gpio";
			gpio-controller;
			#gpio-cells = <2>;
			gpio,syscon-dev = <&devctrl 0x240>;
		};

		dsp0: dsp@10800000 {
			compatible = "ti,k2g-dsp";
			reg = <0x10800000 0x00100000>,
			      <0x10e00000 0x00008000>,
			      <0x10f00000 0x00008000>;
			reg-names = "l2sram", "l1pram", "l1dram";
			power-domains = <&k2g_pds 0x0046>;
			ti,syscon-dev = <&devctrl 0x844>;
			resets = <&k2g_reset 0x0046 0x1>;
			interrupt-parent = <&kirq0>;
			interrupts = <0 8>;
			interrupt-names = "vring", "exception";
			kick-gpios = <&dspgpio0 27 0>;
			status = "disabled";
		};

		msgmgr: msgmgr@2a00000 {
			compatible = "ti,k2g-message-manager";
			#mbox-cells = <2>;
			reg-names = "queue_proxy_region",
				    "queue_state_debug_region";
			reg = <0x02a00000 0x400000>, <0x028c3400 0x400>;
			interrupt-names = "rx_005",
					  "rx_057";
			interrupts = <GIC_SPI 324 IRQ_TYPE_LEVEL_HIGH>,
				     <GIC_SPI 327 IRQ_TYPE_LEVEL_HIGH>;
		};

		pmmc: pmmc@2921c00 {
			compatible = "ti,k2g-sci";
			/*
			 * In case of rare platforms that does not use k2g as
			 * system master, use /delete-property/
			 */
			ti,system-reboot-controller;
			mbox-names = "rx", "tx";
			mboxes= <&msgmgr 5 2>,
				<&msgmgr 0 0>;
			reg-names = "debug_messages";
			reg = <0x02921c00 0x400>;

			k2g_pds: power-controller {
				compatible = "ti,sci-pm-domain";
				#power-domain-cells = <1>;
			};

			k2g_clks: clocks {
				compatible = "ti,k2g-sci-clk";
				#clock-cells = <2>;
			};

			k2g_reset: reset-controller {
				compatible = "ti,sci-reset";
				#reset-cells = <2>;
			};
		};

		gpio0: gpio@2603000 {
			compatible = "ti,k2g-gpio", "ti,keystone-gpio";
			reg = <0x02603000 0x100>;
			gpio-controller;
			#gpio-cells = <2>;

			interrupts = <GIC_SPI 432 IRQ_TYPE_EDGE_RISING>,
					<GIC_SPI 433 IRQ_TYPE_EDGE_RISING>,
					<GIC_SPI 434 IRQ_TYPE_EDGE_RISING>,
					<GIC_SPI 435 IRQ_TYPE_EDGE_RISING>,
					<GIC_SPI 436 IRQ_TYPE_EDGE_RISING>,
					<GIC_SPI 437 IRQ_TYPE_EDGE_RISING>,
					<GIC_SPI 438 IRQ_TYPE_EDGE_RISING>,
					<GIC_SPI 439 IRQ_TYPE_EDGE_RISING>,
					<GIC_SPI 440 IRQ_TYPE_EDGE_RISING>;
			interrupt-controller;
			#interrupt-cells = <2>;
			ti,ngpio = <144>;
			ti,davinci-gpio-unbanked = <0>;
			clocks = <&k2g_clks 0x001b 0x0>;
			clock-names = "gpio";
		};

		gpio1: gpio@260a000 {
			compatible = "ti,k2g-gpio", "ti,keystone-gpio";
			reg = <0x0260a000 0x100>;
			gpio-controller;
			#gpio-cells = <2>;
			interrupts = <GIC_SPI 442 IRQ_TYPE_EDGE_RISING>,
					<GIC_SPI 443 IRQ_TYPE_EDGE_RISING>,
					<GIC_SPI 444 IRQ_TYPE_EDGE_RISING>,
					<GIC_SPI 445 IRQ_TYPE_EDGE_RISING>,
					<GIC_SPI 446 IRQ_TYPE_EDGE_RISING>;
			interrupt-controller;
			#interrupt-cells = <2>;
			ti,ngpio = <68>;
			ti,davinci-gpio-unbanked = <0>;
			clocks = <&k2g_clks 0x001c 0x0>;
			clock-names = "gpio";
		};

		edma0: edma@2700000 {
			compatible = "ti,k2g-edma3-tpcc", "ti,edma3-tpcc";
			reg =	<0x02700000 0x8000>;
			reg-names = "edma3_cc";
			interrupts = <GIC_SPI 200 IRQ_TYPE_EDGE_RISING>,
					<GIC_SPI 216 IRQ_TYPE_EDGE_RISING>,
					<GIC_SPI 217 IRQ_TYPE_EDGE_RISING>;
			interrupt-names = "edma3_ccint", "emda3_mperr",
					  "edma3_ccerrint";
			dma-requests = <64>;
			#dma-cells = <2>;

			ti,tptcs = <&edma0_tptc0 7>, <&edma0_tptc1 0>;

			ti,edma-memcpy-channels = <32 33 34 35>;

			power-domains = <&k2g_pds 0x3f>;
		};

		edma0_tptc0: tptc@2760000 {
			compatible = "ti,k2g-edma3-tptc", "ti,edma3-tptc";
			reg =	<0x02760000 0x400>;
			power-domains = <&k2g_pds 0x3f>;
		};

		edma0_tptc1: tptc@2768000 {
			compatible = "ti,k2g-edma3-tptc", "ti,edma3-tptc";
			reg =	<0x02768000 0x400>;
			power-domains = <&k2g_pds 0x3f>;
		};

		edma1: edma@2728000 {
			compatible = "ti,k2g-edma3-tpcc", "ti,edma3-tpcc";
			reg =	<0x02728000 0x8000>;
			reg-names = "edma3_cc";
			interrupts = <GIC_SPI 208 IRQ_TYPE_EDGE_RISING>,
					<GIC_SPI 219 IRQ_TYPE_EDGE_RISING>,
					<GIC_SPI 220 IRQ_TYPE_EDGE_RISING>;
			interrupt-names = "edma3_ccint", "emda3_mperr",
					  "edma3_ccerrint";
			dma-requests = <64>;
			#dma-cells = <2>;

			ti,tptcs = <&edma1_tptc0 7>, <&edma1_tptc1 0>;

			/*
			 * memcpy is disabled, can be enabled with:
			 * ti,edma-memcpy-channels = <12 13 14 15>;
			 * for example.
			 */

			power-domains = <&k2g_pds 0x4f>;
		};

		edma1_tptc0: tptc@27b0000 {
			compatible = "ti,k2g-edma3-tptc", "ti,edma3-tptc";
			reg =	<0x027b0000 0x400>;
			power-domains = <&k2g_pds 0x4f>;
		};

		edma1_tptc1: tptc@27b8000 {
			compatible = "ti,k2g-edma3-tptc", "ti,edma3-tptc";
			reg =	<0x027b8000 0x400>;
			power-domains = <&k2g_pds 0x4f>;
		};

		mmc0: mmc@23000000 {
			compatible = "ti,k2g-hsmmc", "ti,omap4-hsmmc";
			reg = <0x23000000 0x400>;
			interrupts = <GIC_SPI 96 IRQ_TYPE_EDGE_RISING>;
			dmas = <&edma1 24 0>, <&edma1 25 0>;
			dma-names = "tx", "rx";
			bus-width = <4>;
			ti,needs-special-reset;
			no-1-8-v;
			max-frequency = <96000000>;
			power-domains = <&k2g_pds 0xb>;
			clocks = <&k2g_clks 0xb 1>, <&k2g_clks 0xb 2>;
			clock-names = "fck", "mmchsdb_fck";
			status = "disabled";
		};

		mmc1: mmc@23100000 {
			compatible = "ti,k2g-hsmmc", "ti,omap4-hsmmc";
			reg = <0x23100000 0x400>;
			interrupts = <GIC_SPI 97 IRQ_TYPE_EDGE_RISING>;
			dmas = <&edma1 26 0>, <&edma1 27 0>;
			dma-names = "tx", "rx";
			bus-width = <8>;
			ti,needs-special-reset;
			max-frequency = <96000000>;
			power-domains = <&k2g_pds 0xc>;
			clocks = <&k2g_clks 0xc 1>, <&k2g_clks 0xc 2>;
			clock-names = "fck", "mmchsdb_fck";
		};

		qspi: qspi@2940000 {
			compatible = "ti,k2g-qspi", "cdns,qspi-nor";
			#address-cells = <1>;
			#size-cells = <0>;
			reg = <0x02940000 0x1000>,
			      <0x24000000 0x4000000>;
			interrupts = <GIC_SPI 198 IRQ_TYPE_EDGE_RISING>;
			cdns,fifo-depth = <256>;
			cdns,fifo-width = <4>;
			cdns,trigger-address = <0x24000000>;
			clocks = <&k2g_clks 0x43 0x0>;
			power-domains = <&k2g_pds 0x43>;
			status = "disabled";
		};

		mcasp0: mcasp@2340000 {
			compatible = "ti,am33xx-mcasp-audio";
			reg = <0x02340000 0x2000>,
			      <0x21804000 0x1000>;
			reg-names = "mpu","dat";
			interrupts = <GIC_SPI 80 IRQ_TYPE_LEVEL_HIGH>,
				     <GIC_SPI 81 IRQ_TYPE_LEVEL_HIGH>;
			interrupt-names = "tx", "rx";
			dmas = <&edma0 24 1>, <&edma0 25 1>;
			dma-names = "tx", "rx";
			power-domains = <&k2g_pds 0x4>;
			clocks = <&k2g_clks 0x4 0>;
			clock-names = "fck";
			status = "disabled";
		};

<<<<<<< HEAD
		mcasp0: mcasp@2340000 {
			compatible = "ti,am33xx-mcasp-audio";
			reg = <0x02340000 0x2000>,
			      <0x21804000 0x1000>;
			reg-names = "mpu","dat";
			interrupts = <GIC_SPI 80 IRQ_TYPE_LEVEL_HIGH>,
				     <GIC_SPI 81 IRQ_TYPE_LEVEL_HIGH>;
			interrupt-names = "tx", "rx";
			dmas = <&edma0 24 1>, <&edma0 25 1>;
			dma-names = "tx", "rx";
			power-domains = <&k2g_pds 0x4>;
			clocks = <&k2g_clks 0x4 0>;
			clock-names = "fck";
			status = "disabled";
		};

=======
>>>>>>> 661e50bc
		mcasp1: mcasp@2342000 {
			compatible = "ti,am33xx-mcasp-audio";
			reg = <0x02342000 0x2000>,
			      <0x21804400 0x1000>;
			reg-names = "mpu","dat";
			interrupts = <GIC_SPI 82 IRQ_TYPE_LEVEL_HIGH>,
				     <GIC_SPI 83 IRQ_TYPE_LEVEL_HIGH>;
			interrupt-names = "tx", "rx";
			dmas = <&edma1 48 1>, <&edma1 49 1>;
			dma-names = "tx", "rx";
			power-domains = <&k2g_pds 0x5>;
			clocks = <&k2g_clks 0x5 0>;
			clock-names = "fck";
			status = "disabled";
		};

		mcasp2: mcasp@2344000 {
			compatible = "ti,am33xx-mcasp-audio";
			reg = <0x02344000 0x2000>,
			      <0x21804800 0x1000>;
			reg-names = "mpu","dat";
			interrupts = <GIC_SPI 84 IRQ_TYPE_LEVEL_HIGH>,
				     <GIC_SPI 85 IRQ_TYPE_LEVEL_HIGH>;
			interrupt-names = "tx", "rx";
			dmas = <&edma1 50 1>, <&edma1 51 1>;
			dma-names = "tx", "rx";
			power-domains = <&k2g_pds 0x6>;
			clocks = <&k2g_clks 0x6 0>;
			clock-names = "fck";
			status = "disabled";
		};

		usb0_phy: usb-phy@0 {
			compatible = "usb-nop-xceiv";
			status = "disabled";
		};

		keystone_usb0: keystone-dwc3@2680000 {
			compatible = "ti,keystone-dwc3";
			#address-cells = <1>;
			#size-cells = <1>;
			reg = <0x2680000 0x10000>;
			interrupts = <GIC_SPI 128 IRQ_TYPE_EDGE_RISING>;
			ranges;
			dma-coherent;
			dma-ranges;
			status = "disabled";
			power-domains = <&k2g_pds 0x0016>;

			usb0: usb@2690000 {
				compatible = "snps,dwc3";
				reg = <0x2690000 0x10000>;
				interrupts = <GIC_SPI 128 IRQ_TYPE_EDGE_RISING>;
				maximum-speed = "high-speed";
				dr_mode = "otg";
				usb-phy = <&usb0_phy>;
				status = "disabled";
			};
		};

		usb1_phy: usb-phy@1 {
			compatible = "usb-nop-xceiv";
			status = "disabled";
		};

		keystone_usb1: keystone-dwc3@2580000 {
			compatible = "ti,keystone-dwc3";
			#address-cells = <1>;
			#size-cells = <1>;
			reg = <0x2580000 0x10000>;
			interrupts = <GIC_SPI 144 IRQ_TYPE_EDGE_RISING>;
			ranges;
			dma-coherent;
			dma-ranges;
			status = "disabled";
			power-domains = <&k2g_pds 0x0017>;

			usb1: usb@2590000 {
				compatible = "snps,dwc3";
				reg = <0x2590000 0x10000>;
				interrupts = <GIC_SPI 144 IRQ_TYPE_EDGE_RISING>;
				maximum-speed = "high-speed";
				dr_mode = "otg";
				usb-phy = <&usb1_phy>;
				status = "disabled";
			};
		};

		ecap0: pwm@21d1800 {
			compatible = "ti,k2g-ecap", "ti,am3352-ecap";
			#pwm-cells = <3>;
			reg = <0x021d1800 0x60>;
			power-domains = <&k2g_pds 0x38>;
			clocks = <&k2g_clks 0x38 0>;
			clock-names = "fck";
			status = "disabled";
		};

		ecap1: pwm@21d1c00 {
			compatible = "ti,k2g-ecap", "ti,am3352-ecap";
			#pwm-cells = <3>;
			reg = <0x021d1c00 0x60>;
			power-domains = <&k2g_pds 0x39>;
			clocks = <&k2g_clks 0x39 0x0>;
			clock-names = "fck";
			status = "disabled";
		};

		spi0: spi@21805400 {
			compatible = "ti,keystone-spi";
			reg = <0x21805400 0x200>;
			num-cs = <4>;
			ti,davinci-spi-intr-line = <0>;
			interrupts = <GIC_SPI 64 IRQ_TYPE_EDGE_RISING>;
			#address-cells = <1>;
			#size-cells = <0>;
			power-domains = <&k2g_pds 0x0010>;
			clocks = <&k2g_clks 0x0010 0>;
		};

		spi1: spi@21805800 {
			compatible = "ti,keystone-spi";
			reg = <0x21805800 0x200>;
			num-cs = <4>;
			ti,davinci-spi-intr-line = <0>;
			interrupts = <GIC_SPI 66 IRQ_TYPE_EDGE_RISING>;
			#address-cells = <1>;
			#size-cells = <0>;
			power-domains = <&k2g_pds 0x0011>;
			clocks = <&k2g_clks 0x0011 0>;
		};

		spi2: spi@21805c00 {
			compatible = "ti,keystone-spi";
			reg = <0x21805C00 0x200>;
			num-cs = <4>;
			ti,davinci-spi-intr-line = <0>;
			interrupts = <GIC_SPI 68 IRQ_TYPE_EDGE_RISING>;
			#address-cells = <1>;
			#size-cells = <0>;
			power-domains = <&k2g_pds 0x0012>;
			clocks = <&k2g_clks 0x0012 0>;
		};

		spi3: spi@21806000 {
			compatible = "ti,keystone-spi";
			reg = <0x21806000 0x200>;
			num-cs = <4>;
			ti,davinci-spi-intr-line = <0>;
			interrupts = <GIC_SPI 70 IRQ_TYPE_EDGE_RISING>;
			#address-cells = <1>;
			#size-cells = <0>;
			power-domains = <&k2g_pds 0x0013>;
			clocks = <&k2g_clks 0x0013 0>;
		};
	};
};<|MERGE_RESOLUTION|>--- conflicted
+++ resolved
@@ -20,11 +20,8 @@
 
 	aliases {
 		serial0 = &uart0;
-<<<<<<< HEAD
-=======
 		serial1 = &uart1;
 		serial2 = &uart2;
->>>>>>> 661e50bc
 		i2c0 = &i2c0;
 		i2c1 = &i2c1;
 		i2c2 = &i2c2;
@@ -431,25 +428,6 @@
 			status = "disabled";
 		};
 
-<<<<<<< HEAD
-		mcasp0: mcasp@2340000 {
-			compatible = "ti,am33xx-mcasp-audio";
-			reg = <0x02340000 0x2000>,
-			      <0x21804000 0x1000>;
-			reg-names = "mpu","dat";
-			interrupts = <GIC_SPI 80 IRQ_TYPE_LEVEL_HIGH>,
-				     <GIC_SPI 81 IRQ_TYPE_LEVEL_HIGH>;
-			interrupt-names = "tx", "rx";
-			dmas = <&edma0 24 1>, <&edma0 25 1>;
-			dma-names = "tx", "rx";
-			power-domains = <&k2g_pds 0x4>;
-			clocks = <&k2g_clks 0x4 0>;
-			clock-names = "fck";
-			status = "disabled";
-		};
-
-=======
->>>>>>> 661e50bc
 		mcasp1: mcasp@2342000 {
 			compatible = "ti,am33xx-mcasp-audio";
 			reg = <0x02342000 0x2000>,
