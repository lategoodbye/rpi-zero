--- conflicted
+++ resolved
@@ -244,20 +244,8 @@
 
   /* Per-cpu data: */
   . = ALIGN(PERCPU_PAGE_SIZE);
-<<<<<<< HEAD
-  __phys_per_cpu_start = .;
-  .data.percpu PERCPU_ADDR : AT(__phys_per_cpu_start - LOAD_OFFSET)
-	{
-		__per_cpu_start = .;
-		*(.data.percpu.page_aligned)
-		*(.data.percpu)
-		*(.data.percpu.shared_aligned)
-		__per_cpu_end = .;
-	}
-=======
   PERCPU_VADDR(PERCPU_ADDR, :percpu)
   __phys_per_cpu_start = __per_cpu_load;
->>>>>>> 0221c81b
   . = __phys_per_cpu_start + PERCPU_PAGE_SIZE;	/* ensure percpu data fits
   						 * into percpu page size
 						 */
