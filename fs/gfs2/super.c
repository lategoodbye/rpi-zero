// SPDX-License-Identifier: GPL-2.0-only
/*
 * Copyright (C) Sistina Software, Inc.  1997-2003 All rights reserved.
 * Copyright (C) 2004-2007 Red Hat, Inc.  All rights reserved.
 */

#define pr_fmt(fmt) KBUILD_MODNAME ": " fmt

#include <linux/bio.h>
#include <linux/sched/signal.h>
#include <linux/slab.h>
#include <linux/spinlock.h>
#include <linux/completion.h>
#include <linux/buffer_head.h>
#include <linux/statfs.h>
#include <linux/seq_file.h>
#include <linux/mount.h>
#include <linux/kthread.h>
#include <linux/delay.h>
#include <linux/gfs2_ondisk.h>
#include <linux/crc32.h>
#include <linux/time.h>
#include <linux/wait.h>
#include <linux/writeback.h>
#include <linux/backing-dev.h>
#include <linux/kernel.h>

#include "gfs2.h"
#include "incore.h"
#include "bmap.h"
#include "dir.h"
#include "glock.h"
#include "glops.h"
#include "inode.h"
#include "log.h"
#include "meta_io.h"
#include "quota.h"
#include "recovery.h"
#include "rgrp.h"
#include "super.h"
#include "trans.h"
#include "util.h"
#include "sys.h"
#include "xattr.h"
#include "lops.h"

/**
 * gfs2_jindex_free - Clear all the journal index information
 * @sdp: The GFS2 superblock
 *
 */

void gfs2_jindex_free(struct gfs2_sbd *sdp)
{
	struct list_head list;
	struct gfs2_jdesc *jd;

	spin_lock(&sdp->sd_jindex_spin);
	list_add(&list, &sdp->sd_jindex_list);
	list_del_init(&sdp->sd_jindex_list);
	sdp->sd_journals = 0;
	spin_unlock(&sdp->sd_jindex_spin);

	sdp->sd_jdesc = NULL;
	while (!list_empty(&list)) {
		jd = list_first_entry(&list, struct gfs2_jdesc, jd_list);
		gfs2_free_journal_extents(jd);
		list_del(&jd->jd_list);
		iput(jd->jd_inode);
		jd->jd_inode = NULL;
		kfree(jd);
	}
}

static struct gfs2_jdesc *jdesc_find_i(struct list_head *head, unsigned int jid)
{
	struct gfs2_jdesc *jd;
	int found = 0;

	list_for_each_entry(jd, head, jd_list) {
		if (jd->jd_jid == jid) {
			found = 1;
			break;
		}
	}

	if (!found)
		jd = NULL;

	return jd;
}

struct gfs2_jdesc *gfs2_jdesc_find(struct gfs2_sbd *sdp, unsigned int jid)
{
	struct gfs2_jdesc *jd;

	spin_lock(&sdp->sd_jindex_spin);
	jd = jdesc_find_i(&sdp->sd_jindex_list, jid);
	spin_unlock(&sdp->sd_jindex_spin);

	return jd;
}

int gfs2_jdesc_check(struct gfs2_jdesc *jd)
{
	struct gfs2_inode *ip = GFS2_I(jd->jd_inode);
	struct gfs2_sbd *sdp = GFS2_SB(jd->jd_inode);
	u64 size = i_size_read(jd->jd_inode);

	if (gfs2_check_internal_file_size(jd->jd_inode, 8 << 20, BIT(30)))
		return -EIO;

	jd->jd_blocks = size >> sdp->sd_sb.sb_bsize_shift;

	if (gfs2_write_alloc_required(ip, 0, size)) {
		gfs2_consist_inode(ip);
		return -EIO;
	}

	return 0;
}

static int init_threads(struct gfs2_sbd *sdp)
{
	struct task_struct *p;
	int error = 0;

	p = kthread_run(gfs2_logd, sdp, "gfs2_logd");
	if (IS_ERR(p)) {
		error = PTR_ERR(p);
		fs_err(sdp, "can't start logd thread: %d\n", error);
		return error;
	}
	sdp->sd_logd_process = p;

	p = kthread_run(gfs2_quotad, sdp, "gfs2_quotad");
	if (IS_ERR(p)) {
		error = PTR_ERR(p);
		fs_err(sdp, "can't start quotad thread: %d\n", error);
		goto fail;
	}
	sdp->sd_quotad_process = p;
	return 0;

fail:
	kthread_stop(sdp->sd_logd_process);
	sdp->sd_logd_process = NULL;
	return error;
}

/**
 * gfs2_make_fs_rw - Turn a Read-Only FS into a Read-Write one
 * @sdp: the filesystem
 *
 * Returns: errno
 */

int gfs2_make_fs_rw(struct gfs2_sbd *sdp)
{
	struct gfs2_inode *ip = GFS2_I(sdp->sd_jdesc->jd_inode);
	struct gfs2_glock *j_gl = ip->i_gl;
	struct gfs2_holder freeze_gh;
	struct gfs2_log_header_host head;
	int error;

	error = init_threads(sdp);
	if (error)
		return error;

	error = gfs2_glock_nq_init(sdp->sd_freeze_gl, LM_ST_SHARED, 0,
				   &freeze_gh);
	if (error)
		goto fail_threads;

	j_gl->gl_ops->go_inval(j_gl, DIO_METADATA);
	if (gfs2_withdrawn(sdp)) {
		error = -EIO;
		goto fail;
	}

	error = gfs2_find_jhead(sdp->sd_jdesc, &head, false);
	if (error || gfs2_withdrawn(sdp))
		goto fail;

	if (!(head.lh_flags & GFS2_LOG_HEAD_UNMOUNT)) {
		gfs2_consist(sdp);
		error = -EIO;
		goto fail;
	}

	/*  Initialize some head of the log stuff  */
	sdp->sd_log_sequence = head.lh_sequence + 1;
	gfs2_log_pointers_init(sdp, head.lh_blkno);

	error = gfs2_quota_init(sdp);
	if (error || gfs2_withdrawn(sdp))
		goto fail;

	set_bit(SDF_JOURNAL_LIVE, &sdp->sd_flags);

	gfs2_glock_dq_uninit(&freeze_gh);

	return 0;

fail:
	freeze_gh.gh_flags |= GL_NOCACHE;
	gfs2_glock_dq_uninit(&freeze_gh);
fail_threads:
	if (sdp->sd_quotad_process)
		kthread_stop(sdp->sd_quotad_process);
	sdp->sd_quotad_process = NULL;
	if (sdp->sd_logd_process)
		kthread_stop(sdp->sd_logd_process);
	sdp->sd_logd_process = NULL;
	return error;
}

void gfs2_statfs_change_in(struct gfs2_statfs_change_host *sc, const void *buf)
{
	const struct gfs2_statfs_change *str = buf;

	sc->sc_total = be64_to_cpu(str->sc_total);
	sc->sc_free = be64_to_cpu(str->sc_free);
	sc->sc_dinodes = be64_to_cpu(str->sc_dinodes);
}

static void gfs2_statfs_change_out(const struct gfs2_statfs_change_host *sc, void *buf)
{
	struct gfs2_statfs_change *str = buf;

	str->sc_total = cpu_to_be64(sc->sc_total);
	str->sc_free = cpu_to_be64(sc->sc_free);
	str->sc_dinodes = cpu_to_be64(sc->sc_dinodes);
}

int gfs2_statfs_init(struct gfs2_sbd *sdp)
{
	struct gfs2_inode *m_ip = GFS2_I(sdp->sd_statfs_inode);
	struct gfs2_statfs_change_host *m_sc = &sdp->sd_statfs_master;
	struct gfs2_inode *l_ip = GFS2_I(sdp->sd_sc_inode);
	struct gfs2_statfs_change_host *l_sc = &sdp->sd_statfs_local;
	struct buffer_head *m_bh, *l_bh;
	struct gfs2_holder gh;
	int error;

	error = gfs2_glock_nq_init(m_ip->i_gl, LM_ST_EXCLUSIVE, GL_NOCACHE,
				   &gh);
	if (error)
		return error;

	error = gfs2_meta_inode_buffer(m_ip, &m_bh);
	if (error)
		goto out;

	if (sdp->sd_args.ar_spectator) {
		spin_lock(&sdp->sd_statfs_spin);
		gfs2_statfs_change_in(m_sc, m_bh->b_data +
				      sizeof(struct gfs2_dinode));
		spin_unlock(&sdp->sd_statfs_spin);
	} else {
		error = gfs2_meta_inode_buffer(l_ip, &l_bh);
		if (error)
			goto out_m_bh;

		spin_lock(&sdp->sd_statfs_spin);
		gfs2_statfs_change_in(m_sc, m_bh->b_data +
				      sizeof(struct gfs2_dinode));
		gfs2_statfs_change_in(l_sc, l_bh->b_data +
				      sizeof(struct gfs2_dinode));
		spin_unlock(&sdp->sd_statfs_spin);

		brelse(l_bh);
	}

out_m_bh:
	brelse(m_bh);
out:
	gfs2_glock_dq_uninit(&gh);
	return 0;
}

void gfs2_statfs_change(struct gfs2_sbd *sdp, s64 total, s64 free,
			s64 dinodes)
{
	struct gfs2_inode *l_ip = GFS2_I(sdp->sd_sc_inode);
	struct gfs2_statfs_change_host *l_sc = &sdp->sd_statfs_local;
	struct gfs2_statfs_change_host *m_sc = &sdp->sd_statfs_master;
	struct buffer_head *l_bh;
	s64 x, y;
	int need_sync = 0;
	int error;

	error = gfs2_meta_inode_buffer(l_ip, &l_bh);
	if (error)
		return;

	gfs2_trans_add_meta(l_ip->i_gl, l_bh);

	spin_lock(&sdp->sd_statfs_spin);
	l_sc->sc_total += total;
	l_sc->sc_free += free;
	l_sc->sc_dinodes += dinodes;
	gfs2_statfs_change_out(l_sc, l_bh->b_data + sizeof(struct gfs2_dinode));
	if (sdp->sd_args.ar_statfs_percent) {
		x = 100 * l_sc->sc_free;
		y = m_sc->sc_free * sdp->sd_args.ar_statfs_percent;
		if (x >= y || x <= -y)
			need_sync = 1;
	}
	spin_unlock(&sdp->sd_statfs_spin);

	brelse(l_bh);
	if (need_sync)
		gfs2_wake_up_statfs(sdp);
}

void update_statfs(struct gfs2_sbd *sdp, struct buffer_head *m_bh,
		   struct buffer_head *l_bh)
{
	struct gfs2_inode *m_ip = GFS2_I(sdp->sd_statfs_inode);
	struct gfs2_inode *l_ip = GFS2_I(sdp->sd_sc_inode);
	struct gfs2_statfs_change_host *m_sc = &sdp->sd_statfs_master;
	struct gfs2_statfs_change_host *l_sc = &sdp->sd_statfs_local;

	gfs2_trans_add_meta(l_ip->i_gl, l_bh);
	gfs2_trans_add_meta(m_ip->i_gl, m_bh);

	spin_lock(&sdp->sd_statfs_spin);
	m_sc->sc_total += l_sc->sc_total;
	m_sc->sc_free += l_sc->sc_free;
	m_sc->sc_dinodes += l_sc->sc_dinodes;
	memset(l_sc, 0, sizeof(struct gfs2_statfs_change));
	memset(l_bh->b_data + sizeof(struct gfs2_dinode),
	       0, sizeof(struct gfs2_statfs_change));
	gfs2_statfs_change_out(m_sc, m_bh->b_data + sizeof(struct gfs2_dinode));
	spin_unlock(&sdp->sd_statfs_spin);
}

int gfs2_statfs_sync(struct super_block *sb, int type)
{
	struct gfs2_sbd *sdp = sb->s_fs_info;
	struct gfs2_inode *m_ip = GFS2_I(sdp->sd_statfs_inode);
	struct gfs2_inode *l_ip = GFS2_I(sdp->sd_sc_inode);
	struct gfs2_statfs_change_host *m_sc = &sdp->sd_statfs_master;
	struct gfs2_statfs_change_host *l_sc = &sdp->sd_statfs_local;
	struct gfs2_holder gh;
	struct buffer_head *m_bh, *l_bh;
	int error;

	sb_start_write(sb);
	error = gfs2_glock_nq_init(m_ip->i_gl, LM_ST_EXCLUSIVE, GL_NOCACHE,
				   &gh);
	if (error)
		goto out;

	error = gfs2_meta_inode_buffer(m_ip, &m_bh);
	if (error)
		goto out_unlock;

	spin_lock(&sdp->sd_statfs_spin);
	gfs2_statfs_change_in(m_sc, m_bh->b_data +
			      sizeof(struct gfs2_dinode));
	if (!l_sc->sc_total && !l_sc->sc_free && !l_sc->sc_dinodes) {
		spin_unlock(&sdp->sd_statfs_spin);
		goto out_bh;
	}
	spin_unlock(&sdp->sd_statfs_spin);

	error = gfs2_meta_inode_buffer(l_ip, &l_bh);
	if (error)
		goto out_bh;

	error = gfs2_trans_begin(sdp, 2 * RES_DINODE, 0);
	if (error)
		goto out_bh2;

	update_statfs(sdp, m_bh, l_bh);
	sdp->sd_statfs_force_sync = 0;

	gfs2_trans_end(sdp);

out_bh2:
	brelse(l_bh);
out_bh:
	brelse(m_bh);
out_unlock:
	gfs2_glock_dq_uninit(&gh);
out:
	sb_end_write(sb);
	return error;
}

struct lfcc {
	struct list_head list;
	struct gfs2_holder gh;
};

/**
 * gfs2_lock_fs_check_clean - Stop all writes to the FS and check that all
 *                            journals are clean
 * @sdp: the file system
 * @state: the state to put the transaction lock into
 * @t_gh: the hold on the transaction lock
 *
 * Returns: errno
 */

static int gfs2_lock_fs_check_clean(struct gfs2_sbd *sdp)
{
	struct gfs2_inode *ip;
	struct gfs2_jdesc *jd;
	struct lfcc *lfcc;
	LIST_HEAD(list);
	struct gfs2_log_header_host lh;
	int error;

	list_for_each_entry(jd, &sdp->sd_jindex_list, jd_list) {
		lfcc = kmalloc(sizeof(struct lfcc), GFP_KERNEL);
		if (!lfcc) {
			error = -ENOMEM;
			goto out;
		}
		ip = GFS2_I(jd->jd_inode);
		error = gfs2_glock_nq_init(ip->i_gl, LM_ST_SHARED, 0, &lfcc->gh);
		if (error) {
			kfree(lfcc);
			goto out;
		}
		list_add(&lfcc->list, &list);
	}

	error = gfs2_glock_nq_init(sdp->sd_freeze_gl, LM_ST_EXCLUSIVE,
				   GL_NOCACHE, &sdp->sd_freeze_gh);
	if (error)
		goto out;

	list_for_each_entry(jd, &sdp->sd_jindex_list, jd_list) {
		error = gfs2_jdesc_check(jd);
		if (error)
			break;
		error = gfs2_find_jhead(jd, &lh, false);
		if (error)
			break;
		if (!(lh.lh_flags & GFS2_LOG_HEAD_UNMOUNT)) {
			error = -EBUSY;
			break;
		}
	}

	if (error)
		gfs2_glock_dq_uninit(&sdp->sd_freeze_gh);

out:
	while (!list_empty(&list)) {
		lfcc = list_first_entry(&list, struct lfcc, list);
		list_del(&lfcc->list);
		gfs2_glock_dq_uninit(&lfcc->gh);
		kfree(lfcc);
	}
	return error;
}

void gfs2_dinode_out(const struct gfs2_inode *ip, void *buf)
{
	struct gfs2_dinode *str = buf;

	str->di_header.mh_magic = cpu_to_be32(GFS2_MAGIC);
	str->di_header.mh_type = cpu_to_be32(GFS2_METATYPE_DI);
	str->di_header.mh_format = cpu_to_be32(GFS2_FORMAT_DI);
	str->di_num.no_addr = cpu_to_be64(ip->i_no_addr);
	str->di_num.no_formal_ino = cpu_to_be64(ip->i_no_formal_ino);
	str->di_mode = cpu_to_be32(ip->i_inode.i_mode);
	str->di_uid = cpu_to_be32(i_uid_read(&ip->i_inode));
	str->di_gid = cpu_to_be32(i_gid_read(&ip->i_inode));
	str->di_nlink = cpu_to_be32(ip->i_inode.i_nlink);
	str->di_size = cpu_to_be64(i_size_read(&ip->i_inode));
	str->di_blocks = cpu_to_be64(gfs2_get_inode_blocks(&ip->i_inode));
	str->di_atime = cpu_to_be64(ip->i_inode.i_atime.tv_sec);
	str->di_mtime = cpu_to_be64(ip->i_inode.i_mtime.tv_sec);
	str->di_ctime = cpu_to_be64(ip->i_inode.i_ctime.tv_sec);

	str->di_goal_meta = cpu_to_be64(ip->i_goal);
	str->di_goal_data = cpu_to_be64(ip->i_goal);
	str->di_generation = cpu_to_be64(ip->i_generation);

	str->di_flags = cpu_to_be32(ip->i_diskflags);
	str->di_height = cpu_to_be16(ip->i_height);
	str->di_payload_format = cpu_to_be32(S_ISDIR(ip->i_inode.i_mode) &&
					     !(ip->i_diskflags & GFS2_DIF_EXHASH) ?
					     GFS2_FORMAT_DE : 0);
	str->di_depth = cpu_to_be16(ip->i_depth);
	str->di_entries = cpu_to_be32(ip->i_entries);

	str->di_eattr = cpu_to_be64(ip->i_eattr);
	str->di_atime_nsec = cpu_to_be32(ip->i_inode.i_atime.tv_nsec);
	str->di_mtime_nsec = cpu_to_be32(ip->i_inode.i_mtime.tv_nsec);
	str->di_ctime_nsec = cpu_to_be32(ip->i_inode.i_ctime.tv_nsec);
}

/**
 * gfs2_write_inode - Make sure the inode is stable on the disk
 * @inode: The inode
 * @wbc: The writeback control structure
 *
 * Returns: errno
 */

static int gfs2_write_inode(struct inode *inode, struct writeback_control *wbc)
{
	struct gfs2_inode *ip = GFS2_I(inode);
	struct gfs2_sbd *sdp = GFS2_SB(inode);
	struct address_space *metamapping = gfs2_glock2aspace(ip->i_gl);
	struct backing_dev_info *bdi = inode_to_bdi(metamapping->host);
	int ret = 0;
	bool flush_all = (wbc->sync_mode == WB_SYNC_ALL || gfs2_is_jdata(ip));

	if (flush_all)
		gfs2_log_flush(GFS2_SB(inode), ip->i_gl,
			       GFS2_LOG_HEAD_FLUSH_NORMAL |
			       GFS2_LFC_WRITE_INODE);
	if (bdi->wb.dirty_exceeded)
		gfs2_ail1_flush(sdp, wbc);
	else
		filemap_fdatawrite(metamapping);
	if (flush_all)
		ret = filemap_fdatawait(metamapping);
	if (ret)
		mark_inode_dirty_sync(inode);
	else {
		spin_lock(&inode->i_lock);
		if (!(inode->i_flags & I_DIRTY))
			gfs2_ordered_del_inode(ip);
		spin_unlock(&inode->i_lock);
	}
	return ret;
}

/**
 * gfs2_dirty_inode - check for atime updates
 * @inode: The inode in question
 * @flags: The type of dirty
 *
 * Unfortunately it can be called under any combination of inode
 * glock and transaction lock, so we have to check carefully.
 *
 * At the moment this deals only with atime - it should be possible
 * to expand that role in future, once a review of the locking has
 * been carried out.
 */

static void gfs2_dirty_inode(struct inode *inode, int flags)
{
	struct gfs2_inode *ip = GFS2_I(inode);
	struct gfs2_sbd *sdp = GFS2_SB(inode);
	struct buffer_head *bh;
	struct gfs2_holder gh;
	int need_unlock = 0;
	int need_endtrans = 0;
	int ret;

	if (!(flags & I_DIRTY_INODE))
		return;
	if (unlikely(gfs2_withdrawn(sdp)))
		return;
	if (!gfs2_glock_is_locked_by_me(ip->i_gl)) {
		ret = gfs2_glock_nq_init(ip->i_gl, LM_ST_EXCLUSIVE, 0, &gh);
		if (ret) {
			fs_err(sdp, "dirty_inode: glock %d\n", ret);
			return;
		}
		need_unlock = 1;
	} else if (WARN_ON_ONCE(ip->i_gl->gl_state != LM_ST_EXCLUSIVE))
		return;

	if (current->journal_info == NULL) {
		ret = gfs2_trans_begin(sdp, RES_DINODE, 0);
		if (ret) {
			fs_err(sdp, "dirty_inode: gfs2_trans_begin %d\n", ret);
			goto out;
		}
		need_endtrans = 1;
	}

	ret = gfs2_meta_inode_buffer(ip, &bh);
	if (ret == 0) {
		gfs2_trans_add_meta(ip->i_gl, bh);
		gfs2_dinode_out(ip, bh->b_data);
		brelse(bh);
	}

	if (need_endtrans)
		gfs2_trans_end(sdp);
out:
	if (need_unlock)
		gfs2_glock_dq_uninit(&gh);
}

/**
 * gfs2_make_fs_ro - Turn a Read-Write FS into a Read-Only one
 * @sdp: the filesystem
 *
 * Returns: errno
 */

int gfs2_make_fs_ro(struct gfs2_sbd *sdp)
{
	struct gfs2_holder freeze_gh;
	int error = 0;
	int log_write_allowed = test_bit(SDF_JOURNAL_LIVE, &sdp->sd_flags);

	gfs2_holder_mark_uninitialized(&freeze_gh);
	if (sdp->sd_freeze_gl &&
	    !gfs2_glock_is_locked_by_me(sdp->sd_freeze_gl)) {
		if (!log_write_allowed) {
			error = gfs2_glock_nq_init(sdp->sd_freeze_gl,
						   LM_ST_SHARED, GL_NOCACHE |
						   LM_FLAG_TRY, &freeze_gh);
			if (error == GLR_TRYFAILED)
				error = 0;
		} else {
			error = gfs2_glock_nq_init(sdp->sd_freeze_gl,
						   LM_ST_SHARED, GL_NOCACHE,
						   &freeze_gh);
			if (error && !gfs2_withdrawn(sdp))
				return error;
		}
	}

	flush_workqueue(gfs2_delete_workqueue);
	if (!log_write_allowed && current == sdp->sd_quotad_process)
		fs_warn(sdp, "The quotad daemon is withdrawing.\n");
	else if (sdp->sd_quotad_process)
		kthread_stop(sdp->sd_quotad_process);
	sdp->sd_quotad_process = NULL;

	if (!log_write_allowed && current == sdp->sd_logd_process)
		fs_warn(sdp, "The logd daemon is withdrawing.\n");
	else if (sdp->sd_logd_process)
		kthread_stop(sdp->sd_logd_process);
	sdp->sd_logd_process = NULL;

	if (log_write_allowed) {
		gfs2_quota_sync(sdp->sd_vfs, 0);
		gfs2_statfs_sync(sdp->sd_vfs, 0);

		gfs2_log_flush(sdp, NULL, GFS2_LOG_HEAD_FLUSH_SHUTDOWN |
			       GFS2_LFC_MAKE_FS_RO);
		wait_event(sdp->sd_reserving_log_wait,
			   atomic_read(&sdp->sd_reserving_log) == 0);
		gfs2_assert_warn(sdp, atomic_read(&sdp->sd_log_blks_free) ==
				 sdp->sd_jdesc->jd_blocks);
	} else {
		wait_event_timeout(sdp->sd_reserving_log_wait,
				   atomic_read(&sdp->sd_reserving_log) == 0,
				   HZ * 5);
	}
	if (gfs2_holder_initialized(&freeze_gh))
		gfs2_glock_dq_uninit(&freeze_gh);

	gfs2_quota_cleanup(sdp);

	if (!log_write_allowed)
		sdp->sd_vfs->s_flags |= SB_RDONLY;

	return error;
}

/**
 * gfs2_put_super - Unmount the filesystem
 * @sb: The VFS superblock
 *
 */

static void gfs2_put_super(struct super_block *sb)
{
	struct gfs2_sbd *sdp = sb->s_fs_info;
	int error;
	struct gfs2_jdesc *jd;

	/* No more recovery requests */
	set_bit(SDF_NORECOVERY, &sdp->sd_flags);
	smp_mb();

	/* Wait on outstanding recovery */
restart:
	spin_lock(&sdp->sd_jindex_spin);
	list_for_each_entry(jd, &sdp->sd_jindex_list, jd_list) {
		if (!test_bit(JDF_RECOVERY, &jd->jd_flags))
			continue;
		spin_unlock(&sdp->sd_jindex_spin);
		wait_on_bit(&jd->jd_flags, JDF_RECOVERY,
			    TASK_UNINTERRUPTIBLE);
		goto restart;
	}
	spin_unlock(&sdp->sd_jindex_spin);

	if (!sb_rdonly(sb)) {
		error = gfs2_make_fs_ro(sdp);
		if (error)
			gfs2_io_error(sdp);
	}
	/*  At this point, we're through modifying the disk  */

	/*  Release stuff  */

	iput(sdp->sd_jindex);
	iput(sdp->sd_statfs_inode);
	iput(sdp->sd_rindex);
	iput(sdp->sd_quota_inode);

	gfs2_glock_put(sdp->sd_rename_gl);
	gfs2_glock_put(sdp->sd_freeze_gl);

	if (!sdp->sd_args.ar_spectator) {
		if (gfs2_holder_initialized(&sdp->sd_journal_gh))
			gfs2_glock_dq_uninit(&sdp->sd_journal_gh);
		if (gfs2_holder_initialized(&sdp->sd_jinode_gh))
			gfs2_glock_dq_uninit(&sdp->sd_jinode_gh);
		gfs2_glock_dq_uninit(&sdp->sd_sc_gh);
		gfs2_glock_dq_uninit(&sdp->sd_qc_gh);
		iput(sdp->sd_sc_inode);
		iput(sdp->sd_qc_inode);
	}

	gfs2_glock_dq_uninit(&sdp->sd_live_gh);
	gfs2_clear_rgrpd(sdp);
	gfs2_jindex_free(sdp);
	/*  Take apart glock structures and buffer lists  */
	gfs2_gl_hash_clear(sdp);
	gfs2_delete_debugfs_file(sdp);
	/*  Unmount the locking protocol  */
	gfs2_lm_unmount(sdp);

	/*  At this point, we're through participating in the lockspace  */
	gfs2_sys_fs_del(sdp);
}

/**
 * gfs2_sync_fs - sync the filesystem
 * @sb: the superblock
 *
 * Flushes the log to disk.
 */

static int gfs2_sync_fs(struct super_block *sb, int wait)
{
	struct gfs2_sbd *sdp = sb->s_fs_info;

	gfs2_quota_sync(sb, -1);
	if (wait)
		gfs2_log_flush(sdp, NULL, GFS2_LOG_HEAD_FLUSH_NORMAL |
			       GFS2_LFC_SYNC_FS);
	return sdp->sd_log_error;
}

void gfs2_freeze_func(struct work_struct *work)
{
	int error;
	struct gfs2_holder freeze_gh;
	struct gfs2_sbd *sdp = container_of(work, struct gfs2_sbd, sd_freeze_work);
	struct super_block *sb = sdp->sd_vfs;

	atomic_inc(&sb->s_active);
	error = gfs2_glock_nq_init(sdp->sd_freeze_gl, LM_ST_SHARED, 0,
				   &freeze_gh);
	if (error) {
		fs_info(sdp, "GFS2: couldn't get freeze lock : %d\n", error);
		gfs2_assert_withdraw(sdp, 0);
	} else {
		atomic_set(&sdp->sd_freeze_state, SFS_UNFROZEN);
		error = thaw_super(sb);
		if (error) {
			fs_info(sdp, "GFS2: couldn't thaw filesystem: %d\n",
				error);
			gfs2_assert_withdraw(sdp, 0);
		}
		if (!test_bit(SDF_JOURNAL_LIVE, &sdp->sd_flags))
			freeze_gh.gh_flags |= GL_NOCACHE;
		gfs2_glock_dq_uninit(&freeze_gh);
	}
	deactivate_super(sb);
	clear_bit_unlock(SDF_FS_FROZEN, &sdp->sd_flags);
	wake_up_bit(&sdp->sd_flags, SDF_FS_FROZEN);
	return;
}

/**
 * gfs2_freeze - prevent further writes to the filesystem
 * @sb: the VFS structure for the filesystem
 *
 */

static int gfs2_freeze(struct super_block *sb)
{
	struct gfs2_sbd *sdp = sb->s_fs_info;
	int error = 0;

	mutex_lock(&sdp->sd_freeze_mutex);
	if (atomic_read(&sdp->sd_freeze_state) != SFS_UNFROZEN)
		goto out;

	for (;;) {
		if (gfs2_withdrawn(sdp)) {
			error = -EINVAL;
			goto out;
		}

		error = gfs2_lock_fs_check_clean(sdp);
		if (!error)
			break;

		if (error == -EBUSY)
			fs_err(sdp, "waiting for recovery before freeze\n");
		else if (error == -EIO) {
			fs_err(sdp, "Fatal IO error: cannot freeze gfs2 due "
			       "to recovery error.\n");
			goto out;
		} else {
			fs_err(sdp, "error freezing FS: %d\n", error);
		}
		fs_err(sdp, "retrying...\n");
		msleep(1000);
	}
	set_bit(SDF_FS_FROZEN, &sdp->sd_flags);
out:
	mutex_unlock(&sdp->sd_freeze_mutex);
	return error;
}

/**
 * gfs2_unfreeze - reallow writes to the filesystem
 * @sb: the VFS structure for the filesystem
 *
 */

static int gfs2_unfreeze(struct super_block *sb)
{
	struct gfs2_sbd *sdp = sb->s_fs_info;

	mutex_lock(&sdp->sd_freeze_mutex);
        if (atomic_read(&sdp->sd_freeze_state) != SFS_FROZEN ||
	    !gfs2_holder_initialized(&sdp->sd_freeze_gh)) {
		mutex_unlock(&sdp->sd_freeze_mutex);
                return 0;
	}

	gfs2_glock_dq_uninit(&sdp->sd_freeze_gh);
	mutex_unlock(&sdp->sd_freeze_mutex);
	return wait_on_bit(&sdp->sd_flags, SDF_FS_FROZEN, TASK_INTERRUPTIBLE);
}

/**
 * statfs_fill - fill in the sg for a given RG
 * @rgd: the RG
 * @sc: the sc structure
 *
 * Returns: 0 on success, -ESTALE if the LVB is invalid
 */

static int statfs_slow_fill(struct gfs2_rgrpd *rgd,
			    struct gfs2_statfs_change_host *sc)
{
	gfs2_rgrp_verify(rgd);
	sc->sc_total += rgd->rd_data;
	sc->sc_free += rgd->rd_free;
	sc->sc_dinodes += rgd->rd_dinodes;
	return 0;
}

/**
 * gfs2_statfs_slow - Stat a filesystem using asynchronous locking
 * @sdp: the filesystem
 * @sc: the sc info that will be returned
 *
 * Any error (other than a signal) will cause this routine to fall back
 * to the synchronous version.
 *
 * FIXME: This really shouldn't busy wait like this.
 *
 * Returns: errno
 */

static int gfs2_statfs_slow(struct gfs2_sbd *sdp, struct gfs2_statfs_change_host *sc)
{
	struct gfs2_rgrpd *rgd_next;
	struct gfs2_holder *gha, *gh;
	unsigned int slots = 64;
	unsigned int x;
	int done;
	int error = 0, err;

	memset(sc, 0, sizeof(struct gfs2_statfs_change_host));
	gha = kmalloc_array(slots, sizeof(struct gfs2_holder), GFP_KERNEL);
	if (!gha)
		return -ENOMEM;
	for (x = 0; x < slots; x++)
		gfs2_holder_mark_uninitialized(gha + x);

	rgd_next = gfs2_rgrpd_get_first(sdp);

	for (;;) {
		done = 1;

		for (x = 0; x < slots; x++) {
			gh = gha + x;

			if (gfs2_holder_initialized(gh) && gfs2_glock_poll(gh)) {
				err = gfs2_glock_wait(gh);
				if (err) {
					gfs2_holder_uninit(gh);
					error = err;
				} else {
					if (!error) {
						struct gfs2_rgrpd *rgd =
							gfs2_glock2rgrp(gh->gh_gl);

						error = statfs_slow_fill(rgd, sc);
					}
					gfs2_glock_dq_uninit(gh);
				}
			}

			if (gfs2_holder_initialized(gh))
				done = 0;
			else if (rgd_next && !error) {
				error = gfs2_glock_nq_init(rgd_next->rd_gl,
							   LM_ST_SHARED,
							   GL_ASYNC,
							   gh);
				rgd_next = gfs2_rgrpd_get_next(rgd_next);
				done = 0;
			}

			if (signal_pending(current))
				error = -ERESTARTSYS;
		}

		if (done)
			break;

		yield();
	}

	kfree(gha);
	return error;
}

/**
 * gfs2_statfs_i - Do a statfs
 * @sdp: the filesystem
 * @sg: the sg structure
 *
 * Returns: errno
 */

static int gfs2_statfs_i(struct gfs2_sbd *sdp, struct gfs2_statfs_change_host *sc)
{
	struct gfs2_statfs_change_host *m_sc = &sdp->sd_statfs_master;
	struct gfs2_statfs_change_host *l_sc = &sdp->sd_statfs_local;

	spin_lock(&sdp->sd_statfs_spin);

	*sc = *m_sc;
	sc->sc_total += l_sc->sc_total;
	sc->sc_free += l_sc->sc_free;
	sc->sc_dinodes += l_sc->sc_dinodes;

	spin_unlock(&sdp->sd_statfs_spin);

	if (sc->sc_free < 0)
		sc->sc_free = 0;
	if (sc->sc_free > sc->sc_total)
		sc->sc_free = sc->sc_total;
	if (sc->sc_dinodes < 0)
		sc->sc_dinodes = 0;

	return 0;
}

/**
 * gfs2_statfs - Gather and return stats about the filesystem
 * @sb: The superblock
 * @statfsbuf: The buffer
 *
 * Returns: 0 on success or error code
 */

static int gfs2_statfs(struct dentry *dentry, struct kstatfs *buf)
{
	struct super_block *sb = dentry->d_sb;
	struct gfs2_sbd *sdp = sb->s_fs_info;
	struct gfs2_statfs_change_host sc;
	int error;

	error = gfs2_rindex_update(sdp);
	if (error)
		return error;

	if (gfs2_tune_get(sdp, gt_statfs_slow))
		error = gfs2_statfs_slow(sdp, &sc);
	else
		error = gfs2_statfs_i(sdp, &sc);

	if (error)
		return error;

	buf->f_type = GFS2_MAGIC;
	buf->f_bsize = sdp->sd_sb.sb_bsize;
	buf->f_blocks = sc.sc_total;
	buf->f_bfree = sc.sc_free;
	buf->f_bavail = sc.sc_free;
	buf->f_files = sc.sc_dinodes + sc.sc_free;
	buf->f_ffree = sc.sc_free;
	buf->f_namelen = GFS2_FNAMESIZE;

	return 0;
}

/**
 * gfs2_drop_inode - Drop an inode (test for remote unlink)
 * @inode: The inode to drop
 *
 * If we've received a callback on an iopen lock then it's because a
 * remote node tried to deallocate the inode but failed due to this node
 * still having the inode open. Here we mark the link count zero
 * since we know that it must have reached zero if the GLF_DEMOTE flag
 * is set on the iopen glock. If we didn't do a disk read since the
 * remote node removed the final link then we might otherwise miss
 * this event. This check ensures that this node will deallocate the
 * inode's blocks, or alternatively pass the baton on to another
 * node for later deallocation.
 */

static int gfs2_drop_inode(struct inode *inode)
{
	struct gfs2_inode *ip = GFS2_I(inode);

	if (!test_bit(GIF_FREE_VFS_INODE, &ip->i_flags) &&
	    inode->i_nlink &&
	    gfs2_holder_initialized(&ip->i_iopen_gh)) {
		struct gfs2_glock *gl = ip->i_iopen_gh.gh_gl;
		if (test_bit(GLF_DEMOTE, &gl->gl_flags))
			clear_nlink(inode);
	}

	/*
	 * When under memory pressure when an inode's link count has dropped to
	 * zero, defer deleting the inode to the delete workqueue.  This avoids
	 * calling into DLM under memory pressure, which can deadlock.
	 */
	if (!inode->i_nlink &&
	    unlikely(current->flags & PF_MEMALLOC) &&
	    gfs2_holder_initialized(&ip->i_iopen_gh)) {
		struct gfs2_glock *gl = ip->i_iopen_gh.gh_gl;

		gfs2_glock_hold(gl);
		if (queue_work(gfs2_delete_workqueue, &gl->gl_delete) == 0)
			gfs2_glock_queue_put(gl);
		return false;
	}

	return generic_drop_inode(inode);
}

static int is_ancestor(const struct dentry *d1, const struct dentry *d2)
{
	do {
		if (d1 == d2)
			return 1;
		d1 = d1->d_parent;
	} while (!IS_ROOT(d1));
	return 0;
}

/**
 * gfs2_show_options - Show mount options for /proc/mounts
 * @s: seq_file structure
 * @root: root of this (sub)tree
 *
 * Returns: 0 on success or error code
 */

static int gfs2_show_options(struct seq_file *s, struct dentry *root)
{
	struct gfs2_sbd *sdp = root->d_sb->s_fs_info;
	struct gfs2_args *args = &sdp->sd_args;
	int val;

	if (is_ancestor(root, sdp->sd_master_dir))
		seq_puts(s, ",meta");
	if (args->ar_lockproto[0])
		seq_show_option(s, "lockproto", args->ar_lockproto);
	if (args->ar_locktable[0])
		seq_show_option(s, "locktable", args->ar_locktable);
	if (args->ar_hostdata[0])
		seq_show_option(s, "hostdata", args->ar_hostdata);
	if (args->ar_spectator)
		seq_puts(s, ",spectator");
	if (args->ar_localflocks)
		seq_puts(s, ",localflocks");
	if (args->ar_debug)
		seq_puts(s, ",debug");
	if (args->ar_posix_acl)
		seq_puts(s, ",acl");
	if (args->ar_quota != GFS2_QUOTA_DEFAULT) {
		char *state;
		switch (args->ar_quota) {
		case GFS2_QUOTA_OFF:
			state = "off";
			break;
		case GFS2_QUOTA_ACCOUNT:
			state = "account";
			break;
		case GFS2_QUOTA_ON:
			state = "on";
			break;
		default:
			state = "unknown";
			break;
		}
		seq_printf(s, ",quota=%s", state);
	}
	if (args->ar_suiddir)
		seq_puts(s, ",suiddir");
	if (args->ar_data != GFS2_DATA_DEFAULT) {
		char *state;
		switch (args->ar_data) {
		case GFS2_DATA_WRITEBACK:
			state = "writeback";
			break;
		case GFS2_DATA_ORDERED:
			state = "ordered";
			break;
		default:
			state = "unknown";
			break;
		}
		seq_printf(s, ",data=%s", state);
	}
	if (args->ar_discard)
		seq_puts(s, ",discard");
	val = sdp->sd_tune.gt_logd_secs;
	if (val != 30)
		seq_printf(s, ",commit=%d", val);
	val = sdp->sd_tune.gt_statfs_quantum;
	if (val != 30)
		seq_printf(s, ",statfs_quantum=%d", val);
	else if (sdp->sd_tune.gt_statfs_slow)
		seq_puts(s, ",statfs_quantum=0");
	val = sdp->sd_tune.gt_quota_quantum;
	if (val != 60)
		seq_printf(s, ",quota_quantum=%d", val);
	if (args->ar_statfs_percent)
		seq_printf(s, ",statfs_percent=%d", args->ar_statfs_percent);
	if (args->ar_errors != GFS2_ERRORS_DEFAULT) {
		const char *state;

		switch (args->ar_errors) {
		case GFS2_ERRORS_WITHDRAW:
			state = "withdraw";
			break;
		case GFS2_ERRORS_PANIC:
			state = "panic";
			break;
		default:
			state = "unknown";
			break;
		}
		seq_printf(s, ",errors=%s", state);
	}
	if (test_bit(SDF_NOBARRIERS, &sdp->sd_flags))
		seq_puts(s, ",nobarrier");
	if (test_bit(SDF_DEMOTE, &sdp->sd_flags))
		seq_puts(s, ",demote_interface_used");
	if (args->ar_rgrplvb)
		seq_puts(s, ",rgrplvb");
	if (args->ar_loccookie)
		seq_puts(s, ",loccookie");
	return 0;
}

static void gfs2_final_release_pages(struct gfs2_inode *ip)
{
	struct inode *inode = &ip->i_inode;
	struct gfs2_glock *gl = ip->i_gl;

	truncate_inode_pages(gfs2_glock2aspace(ip->i_gl), 0);
	truncate_inode_pages(&inode->i_data, 0);

	if (atomic_read(&gl->gl_revokes) == 0) {
		clear_bit(GLF_LFLUSH, &gl->gl_flags);
		clear_bit(GLF_DIRTY, &gl->gl_flags);
	}
}

static int gfs2_dinode_dealloc(struct gfs2_inode *ip)
{
	struct gfs2_sbd *sdp = GFS2_SB(&ip->i_inode);
	struct gfs2_rgrpd *rgd;
	struct gfs2_holder gh;
	int error;

	if (gfs2_get_inode_blocks(&ip->i_inode) != 1) {
		gfs2_consist_inode(ip);
		return -EIO;
	}

	error = gfs2_rindex_update(sdp);
	if (error)
		return error;

	error = gfs2_quota_hold(ip, NO_UID_QUOTA_CHANGE, NO_GID_QUOTA_CHANGE);
	if (error)
		return error;

	rgd = gfs2_blk2rgrpd(sdp, ip->i_no_addr, 1);
	if (!rgd) {
		gfs2_consist_inode(ip);
		error = -EIO;
		goto out_qs;
	}

	error = gfs2_glock_nq_init(rgd->rd_gl, LM_ST_EXCLUSIVE, 0, &gh);
	if (error)
		goto out_qs;

	error = gfs2_trans_begin(sdp, RES_RG_BIT + RES_STATFS + RES_QUOTA,
				 sdp->sd_jdesc->jd_blocks);
	if (error)
		goto out_rg_gunlock;

	gfs2_free_di(rgd, ip);

	gfs2_final_release_pages(ip);

	gfs2_trans_end(sdp);

out_rg_gunlock:
	gfs2_glock_dq_uninit(&gh);
out_qs:
	gfs2_quota_unhold(ip);
	return error;
}

/**
 * gfs2_glock_put_eventually
 * @gl:	The glock to put
 *
 * When under memory pressure, trigger a deferred glock put to make sure we
 * won't call into DLM and deadlock.  Otherwise, put the glock directly.
 */

static void gfs2_glock_put_eventually(struct gfs2_glock *gl)
{
	if (current->flags & PF_MEMALLOC)
		gfs2_glock_queue_put(gl);
	else
		gfs2_glock_put(gl);
}

/**
 * gfs2_evict_inode - Remove an inode from cache
 * @inode: The inode to evict
 *
 * There are three cases to consider:
 * 1. i_nlink == 0, we are final opener (and must deallocate)
 * 2. i_nlink == 0, we are not the final opener (and cannot deallocate)
 * 3. i_nlink > 0
 *
 * If the fs is read only, then we have to treat all cases as per #3
 * since we are unable to do any deallocation. The inode will be
 * deallocated by the next read/write node to attempt an allocation
 * in the same resource group
 *
 * We have to (at the moment) hold the inodes main lock to cover
 * the gap between unlocking the shared lock on the iopen lock and
 * taking the exclusive lock. I'd rather do a shared -> exclusive
 * conversion on the iopen lock, but we can change that later. This
 * is safe, just less efficient.
 */

static void gfs2_evict_inode(struct inode *inode)
{
	struct super_block *sb = inode->i_sb;
	struct gfs2_sbd *sdp = sb->s_fs_info;
	struct gfs2_inode *ip = GFS2_I(inode);
	struct gfs2_holder gh;
	struct address_space *metamapping;
	int error;

	if (test_bit(GIF_FREE_VFS_INODE, &ip->i_flags)) {
		clear_inode(inode);
		return;
	}

	if (inode->i_nlink || sb_rdonly(sb))
		goto out;

	if (test_bit(GIF_ALLOC_FAILED, &ip->i_flags)) {
		BUG_ON(!gfs2_glock_is_locked_by_me(ip->i_gl));
		gfs2_holder_mark_uninitialized(&gh);
		goto alloc_failed;
	}

	/* Deletes should never happen under memory pressure anymore.  */
	if (WARN_ON_ONCE(current->flags & PF_MEMALLOC))
		goto out;

	/* Must not read inode block until block type has been verified */
	error = gfs2_glock_nq_init(ip->i_gl, LM_ST_EXCLUSIVE, GL_SKIP, &gh);
	if (unlikely(error)) {
		glock_clear_object(ip->i_iopen_gh.gh_gl, ip);
		ip->i_iopen_gh.gh_flags |= GL_NOCACHE;
		gfs2_glock_dq_uninit(&ip->i_iopen_gh);
		goto out;
	}

	error = gfs2_check_blk_type(sdp, ip->i_no_addr, GFS2_BLKST_UNLINKED);
	if (error)
		goto out_truncate;

	if (test_bit(GIF_INVALID, &ip->i_flags)) {
		error = gfs2_inode_refresh(ip);
		if (error)
			goto out_truncate;
	}

	/*
	 * The inode may have been recreated in the meantime.
	 */
	if (inode->i_nlink)
		goto out_truncate;

alloc_failed:
	if (gfs2_holder_initialized(&ip->i_iopen_gh) &&
	    test_bit(HIF_HOLDER, &ip->i_iopen_gh.gh_iflags)) {
		ip->i_iopen_gh.gh_flags |= GL_NOCACHE;
		gfs2_glock_dq_wait(&ip->i_iopen_gh);
		gfs2_holder_reinit(LM_ST_EXCLUSIVE, LM_FLAG_TRY_1CB | GL_NOCACHE,
				   &ip->i_iopen_gh);
		error = gfs2_glock_nq(&ip->i_iopen_gh);
		if (error)
			goto out_truncate;
	}

	if (S_ISDIR(inode->i_mode) &&
	    (ip->i_diskflags & GFS2_DIF_EXHASH)) {
		error = gfs2_dir_exhash_dealloc(ip);
		if (error)
			goto out_unlock;
	}

	if (ip->i_eattr) {
		error = gfs2_ea_dealloc(ip);
		if (error)
			goto out_unlock;
	}

	if (!gfs2_is_stuffed(ip)) {
		error = gfs2_file_dealloc(ip);
		if (error)
			goto out_unlock;
	}

	/* We're about to clear the bitmap for the dinode, but as soon as we
	   do, gfs2_create_inode can create another inode at the same block
	   location and try to set gl_object again. We clear gl_object here so
	   that subsequent inode creates don't see an old gl_object. */
	glock_clear_object(ip->i_gl, ip);
	error = gfs2_dinode_dealloc(ip);
	goto out_unlock;

out_truncate:
	gfs2_log_flush(sdp, ip->i_gl, GFS2_LOG_HEAD_FLUSH_NORMAL |
		       GFS2_LFC_EVICT_INODE);
	metamapping = gfs2_glock2aspace(ip->i_gl);
	if (test_bit(GLF_DIRTY, &ip->i_gl->gl_flags)) {
		filemap_fdatawrite(metamapping);
		filemap_fdatawait(metamapping);
	}
	write_inode_now(inode, 1);
	gfs2_ail_flush(ip->i_gl, 0);

	error = gfs2_trans_begin(sdp, 0, sdp->sd_jdesc->jd_blocks);
	if (error)
		goto out_unlock;
	/* Needs to be done before glock release & also in a transaction */
	truncate_inode_pages(&inode->i_data, 0);
	truncate_inode_pages(metamapping, 0);
	gfs2_trans_end(sdp);

out_unlock:
	if (gfs2_rs_active(&ip->i_res))
		gfs2_rs_deltree(&ip->i_res);

	if (gfs2_holder_initialized(&gh)) {
		glock_clear_object(ip->i_gl, ip);
		gfs2_glock_dq_uninit(&gh);
	}
	if (error && error != GLR_TRYFAILED && error != -EROFS)
		fs_warn(sdp, "gfs2_evict_inode: %d\n", error);
out:
	truncate_inode_pages_final(&inode->i_data);
	if (ip->i_qadata)
		gfs2_assert_warn(sdp, ip->i_qadata->qa_ref == 0);
	gfs2_rs_delete(ip, NULL);
<<<<<<< HEAD
	gfs2_qa_put(ip);
=======
>>>>>>> 358c7c61
	gfs2_ordered_del_inode(ip);
	clear_inode(inode);
	gfs2_dir_hash_inval(ip);
	if (ip->i_gl) {
		glock_clear_object(ip->i_gl, ip);
		wait_on_bit_io(&ip->i_flags, GIF_GLOP_PENDING, TASK_UNINTERRUPTIBLE);
		gfs2_glock_add_to_lru(ip->i_gl);
		gfs2_glock_put_eventually(ip->i_gl);
		ip->i_gl = NULL;
	}
	if (gfs2_holder_initialized(&ip->i_iopen_gh)) {
		struct gfs2_glock *gl = ip->i_iopen_gh.gh_gl;

		glock_clear_object(gl, ip);
		if (test_bit(HIF_HOLDER, &ip->i_iopen_gh.gh_iflags)) {
			ip->i_iopen_gh.gh_flags |= GL_NOCACHE;
			gfs2_glock_dq(&ip->i_iopen_gh);
		}
		gfs2_glock_hold(gl);
		gfs2_holder_uninit(&ip->i_iopen_gh);
		gfs2_glock_put_eventually(gl);
	}
}

static struct inode *gfs2_alloc_inode(struct super_block *sb)
{
	struct gfs2_inode *ip;

	ip = kmem_cache_alloc(gfs2_inode_cachep, GFP_KERNEL);
	if (!ip)
		return NULL;
	ip->i_flags = 0;
	ip->i_gl = NULL;
	gfs2_holder_mark_uninitialized(&ip->i_iopen_gh);
	memset(&ip->i_res, 0, sizeof(ip->i_res));
	RB_CLEAR_NODE(&ip->i_res.rs_node);
	ip->i_rahead = 0;
	return &ip->i_inode;
}

static void gfs2_free_inode(struct inode *inode)
{
	kmem_cache_free(gfs2_inode_cachep, GFS2_I(inode));
}

const struct super_operations gfs2_super_ops = {
	.alloc_inode		= gfs2_alloc_inode,
	.free_inode		= gfs2_free_inode,
	.write_inode		= gfs2_write_inode,
	.dirty_inode		= gfs2_dirty_inode,
	.evict_inode		= gfs2_evict_inode,
	.put_super		= gfs2_put_super,
	.sync_fs		= gfs2_sync_fs,
	.freeze_super		= gfs2_freeze,
	.thaw_super		= gfs2_unfreeze,
	.statfs			= gfs2_statfs,
	.drop_inode		= gfs2_drop_inode,
	.show_options		= gfs2_show_options,
};
<|MERGE_RESOLUTION|>--- conflicted
+++ resolved
@@ -1404,10 +1404,6 @@
 	if (ip->i_qadata)
 		gfs2_assert_warn(sdp, ip->i_qadata->qa_ref == 0);
 	gfs2_rs_delete(ip, NULL);
-<<<<<<< HEAD
-	gfs2_qa_put(ip);
-=======
->>>>>>> 358c7c61
 	gfs2_ordered_del_inode(ip);
 	clear_inode(inode);
 	gfs2_dir_hash_inval(ip);
