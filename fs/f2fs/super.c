--- conflicted
+++ resolved
@@ -1561,12 +1561,8 @@
 	int i;
 
 	for (i = 0; i < sbi->s_ndevs; i++) {
-<<<<<<< HEAD
-		blkdev_put(FDEV(i).bdev, sbi->sb);
-=======
 		if (i > 0)
-			blkdev_put(FDEV(i).bdev, sbi->sb->s_type);
->>>>>>> 3b716612
+			blkdev_put(FDEV(i).bdev, sbi->sb);
 #ifdef CONFIG_BLK_DEV_ZONED
 		kvfree(FDEV(i).blkz_seq);
 #endif
@@ -4206,16 +4202,7 @@
 		else if (!RDEV(i).path[0])
 			break;
 
-<<<<<<< HEAD
-		if (max_devices == 1) {
-			/* Single zoned block device mount */
-			FDEV(0).bdev =
-				blkdev_get_by_dev(sbi->sb->s_bdev->bd_dev, mode,
-						  sbi->sb, NULL);
-		} else {
-=======
 		if (max_devices > 1) {
->>>>>>> 3b716612
 			/* Multi-device mount */
 			memcpy(FDEV(i).path, RDEV(i).path, MAX_PATH_LEN);
 			FDEV(i).total_segments =
@@ -4232,13 +4219,8 @@
 					(FDEV(i).total_segments <<
 					sbi->log_blocks_per_seg) - 1;
 				FDEV(i).bdev = blkdev_get_by_path(FDEV(i).path,
-					mode, sbi->sb->s_type, NULL);
+					mode, sbi->sb, NULL);
 			}
-<<<<<<< HEAD
-			FDEV(i).bdev = blkdev_get_by_path(FDEV(i).path, mode,
-							  sbi->sb, NULL);
-=======
->>>>>>> 3b716612
 		}
 		if (IS_ERR(FDEV(i).bdev))
 			return PTR_ERR(FDEV(i).bdev);
