                          Kernel Parameters
                          ~~~~~~~~~~~~~~~~~

The following is a consolidated list of the kernel parameters as implemented
(mostly) by the __setup() macro and sorted into English Dictionary order
(defined as ignoring all punctuation and sorting digits before letters in a
case insensitive manner), and with descriptions where known.

Module parameters for loadable modules are specified only as the
parameter name with optional '=' and value as appropriate, such as:

	modprobe usbcore blinkenlights=1

Module parameters for modules that are built into the kernel image
are specified on the kernel command line with the module name plus
'.' plus parameter name, with '=' and value if appropriate, such as:

	usbcore.blinkenlights=1

Hyphens (dashes) and underscores are equivalent in parameter names, so
	log_buf_len=1M print-fatal-signals=1
can also be entered as
	log-buf-len=1M print_fatal_signals=1


This document may not be entirely up to date and comprehensive. The command
"modinfo -p ${modulename}" shows a current list of all parameters of a loadable
module. Loadable modules, after being loaded into the running kernel, also
reveal their parameters in /sys/module/${modulename}/parameters/. Some of these
parameters may be changed at runtime by the command
"echo -n ${value} > /sys/module/${modulename}/parameters/${parm}".

The parameters listed below are only valid if certain kernel build options were
enabled and if respective hardware is present. The text in square brackets at
the beginning of each description states the restrictions within which a
parameter is applicable:

	ACPI	ACPI support is enabled.
	AGP	AGP (Accelerated Graphics Port) is enabled.
	ALSA	ALSA sound support is enabled.
	APIC	APIC support is enabled.
	APM	Advanced Power Management support is enabled.
	AVR32	AVR32 architecture is enabled.
	AX25	Appropriate AX.25 support is enabled.
	BLACKFIN Blackfin architecture is enabled.
	EDD	BIOS Enhanced Disk Drive Services (EDD) is enabled
	EFI	EFI Partitioning (GPT) is enabled
	EIDE	EIDE/ATAPI support is enabled.
	DRM	Direct Rendering Management support is enabled.
	DYNAMIC_DEBUG Build in debug messages and enable them at runtime
	FB	The frame buffer device is enabled.
	GCOV	GCOV profiling is enabled.
	HW	Appropriate hardware is enabled.
	IA-64	IA-64 architecture is enabled.
	IMA     Integrity measurement architecture is enabled.
	IOSCHED	More than one I/O scheduler is enabled.
	IP_PNP	IP DHCP, BOOTP, or RARP is enabled.
	IPV6	IPv6 support is enabled.
	ISAPNP	ISA PnP code is enabled.
	ISDN	Appropriate ISDN support is enabled.
	JOY	Appropriate joystick support is enabled.
	KGDB	Kernel debugger support is enabled.
	KVM	Kernel Virtual Machine support is enabled.
	LIBATA  Libata driver is enabled
	LP	Printer support is enabled.
	LOOP	Loopback device support is enabled.
	M68k	M68k architecture is enabled.
			These options have more detailed description inside of
			Documentation/m68k/kernel-options.txt.
	MCA	MCA bus support is enabled.
	MDA	MDA console support is enabled.
	MOUSE	Appropriate mouse support is enabled.
	MSI	Message Signaled Interrupts (PCI).
	MTD	MTD (Memory Technology Device) support is enabled.
	NET	Appropriate network support is enabled.
	NUMA	NUMA support is enabled.
	NFS	Appropriate NFS support is enabled.
	OSS	OSS sound support is enabled.
	PV_OPS	A paravirtualized kernel is enabled.
	PARIDE	The ParIDE (parallel port IDE) subsystem is enabled.
	PARISC	The PA-RISC architecture is enabled.
	PCI	PCI bus support is enabled.
	PCIE	PCI Express support is enabled.
	PCMCIA	The PCMCIA subsystem is enabled.
	PNP	Plug & Play support is enabled.
	PPC	PowerPC architecture is enabled.
	PPT	Parallel port support is enabled.
	PS2	Appropriate PS/2 support is enabled.
	RAM	RAM disk support is enabled.
	S390	S390 architecture is enabled.
	SCSI	Appropriate SCSI support is enabled.
			A lot of drivers have their options described inside
			the Documentation/scsi/ sub-directory.
	SECURITY Different security models are enabled.
	SELINUX SELinux support is enabled.
	APPARMOR AppArmor support is enabled.
	SERIAL	Serial support is enabled.
	SH	SuperH architecture is enabled.
	SMP	The kernel is an SMP kernel.
	SPARC	Sparc architecture is enabled.
	SWSUSP	Software suspend (hibernation) is enabled.
	SUSPEND	System suspend states are enabled.
	FTRACE	Function tracing enabled.
	TPM	TPM drivers are enabled.
	TS	Appropriate touchscreen support is enabled.
	UMS	USB Mass Storage support is enabled.
	USB	USB support is enabled.
	USBHID	USB Human Interface Device support is enabled.
	V4L	Video For Linux support is enabled.
	VGA	The VGA console has been enabled.
	VT	Virtual terminal support is enabled.
	WDT	Watchdog support is enabled.
	XT	IBM PC/XT MFM hard disk support is enabled.
	X86-32	X86-32, aka i386 architecture is enabled.
	X86-64	X86-64 architecture is enabled.
			More X86-64 boot options can be found in
			Documentation/x86/x86_64/boot-options.txt .
	X86	Either 32bit or 64bit x86 (same as X86-32+X86-64)
	XEN	Xen support is enabled

In addition, the following text indicates that the option:

	BUGS=	Relates to possible processor bugs on the said processor.
	KNL	Is a kernel start-up parameter.
	BOOT	Is a boot loader parameter.

Parameters denoted with BOOT are actually interpreted by the boot
loader, and have no meaning to the kernel directly.
Do not modify the syntax of boot loader parameters without extreme
need or coordination with <Documentation/x86/boot.txt>.

There are also arch-specific kernel-parameters not documented here.
See for example <Documentation/x86/x86_64/boot-options.txt>.

Note that ALL kernel parameters listed below are CASE SENSITIVE, and that
a trailing = on the name of any parameter states that that parameter will
be entered as an environment variable, whereas its absence indicates that
it will appear as a kernel argument readable via /proc/cmdline by programs
running once the system is up.

The number of kernel parameters is not limited, but the length of the
complete command line (parameters including spaces etc.) is limited to
a fixed number of characters. This limit depends on the architecture
and is between 256 and 4096 characters. It is defined in the file
./include/asm/setup.h as COMMAND_LINE_SIZE.


	acpi=		[HW,ACPI,X86]
			Advanced Configuration and Power Interface
			Format: { force | off | strict | noirq | rsdt }
			force -- enable ACPI if default was off
			off -- disable ACPI if default was on
			noirq -- do not use ACPI for IRQ routing
			strict -- Be less tolerant of platforms that are not
				strictly ACPI specification compliant.
			rsdt -- prefer RSDT over (default) XSDT
			copy_dsdt -- copy DSDT to memory

			See also Documentation/power/pm.txt, pci=noacpi

	acpi_apic_instance=	[ACPI, IOAPIC]
			Format: <int>
			2: use 2nd APIC table, if available
			1,0: use 1st APIC table
			default: 0

	acpi_backlight=	[HW,ACPI]
			acpi_backlight=vendor
			acpi_backlight=video
			If set to vendor, prefer vendor specific driver
			(e.g. thinkpad_acpi, sony_acpi, etc.) instead
			of the ACPI video.ko driver.

	acpi.debug_layer=	[HW,ACPI,ACPI_DEBUG]
	acpi.debug_level=	[HW,ACPI,ACPI_DEBUG]
			Format: <int>
			CONFIG_ACPI_DEBUG must be enabled to produce any ACPI
			debug output.  Bits in debug_layer correspond to a
			_COMPONENT in an ACPI source file, e.g.,
			    #define _COMPONENT ACPI_PCI_COMPONENT
			Bits in debug_level correspond to a level in
			ACPI_DEBUG_PRINT statements, e.g.,
			    ACPI_DEBUG_PRINT((ACPI_DB_INFO, ...
			The debug_level mask defaults to "info".  See
			Documentation/acpi/debug.txt for more information about
			debug layers and levels.

			Enable processor driver info messages:
			    acpi.debug_layer=0x20000000
			Enable PCI/PCI interrupt routing info messages:
			    acpi.debug_layer=0x400000
			Enable AML "Debug" output, i.e., stores to the Debug
			object while interpreting AML:
			    acpi.debug_layer=0xffffffff acpi.debug_level=0x2
			Enable all messages related to ACPI hardware:
			    acpi.debug_layer=0x2 acpi.debug_level=0xffffffff

			Some values produce so much output that the system is
			unusable.  The "log_buf_len" parameter may be useful
			if you need to capture more output.

	acpi_display_output=	[HW,ACPI]
			acpi_display_output=vendor
			acpi_display_output=video
			See above.

	acpi_irq_balance [HW,ACPI]
			ACPI will balance active IRQs
			default in APIC mode

	acpi_irq_nobalance [HW,ACPI]
			ACPI will not move active IRQs (default)
			default in PIC mode

	acpi_irq_isa=	[HW,ACPI] If irq_balance, mark listed IRQs used by ISA
			Format: <irq>,<irq>...

	acpi_irq_pci=	[HW,ACPI] If irq_balance, clear listed IRQs for
			use by PCI
			Format: <irq>,<irq>...

	acpi_no_auto_ssdt	[HW,ACPI] Disable automatic loading of SSDT

	acpi_os_name=	[HW,ACPI] Tell ACPI BIOS the name of the OS
			Format: To spoof as Windows 98: ="Microsoft Windows"

	acpi_osi=	[HW,ACPI] Modify list of supported OS interface strings
			acpi_osi="string1"	# add string1 -- only one string
			acpi_osi="!string2"	# remove built-in string2
			acpi_osi=		# disable all strings

	acpi_pm_good	[X86]
			Override the pmtimer bug detection: force the kernel
			to assume that this machine's pmtimer latches its value
			and always returns good values.

	acpi_sci=	[HW,ACPI] ACPI System Control Interrupt trigger mode
			Format: { level | edge | high | low }

	acpi_serialize	[HW,ACPI] force serialization of AML methods

	acpi_skip_timer_override [HW,ACPI]
			Recognize and ignore IRQ0/pin2 Interrupt Override.
			For broken nForce2 BIOS resulting in XT-PIC timer.

	acpi_sleep=	[HW,ACPI] Sleep options
			Format: { s3_bios, s3_mode, s3_beep, s4_nohwsig,
				  old_ordering, s4_nonvs, sci_force_enable }
			See Documentation/power/video.txt for information on
			s3_bios and s3_mode.
			s3_beep is for debugging; it makes the PC's speaker beep
			as soon as the kernel's real-mode entry point is called.
			s4_nohwsig prevents ACPI hardware signature from being
			used during resume from hibernation.
			old_ordering causes the ACPI 1.0 ordering of the _PTS
			control method, with respect to putting devices into
			low power states, to be enforced (the ACPI 2.0 ordering
			of _PTS is used by default).
			nonvs prevents the kernel from saving/restoring the
			ACPI NVS memory during suspend/hibernation and resume.
			sci_force_enable causes the kernel to set SCI_EN directly
			on resume from S1/S3 (which is against the ACPI spec,
			but some broken systems don't work without it).

	acpi_use_timer_override [HW,ACPI]
			Use timer override. For some broken Nvidia NF5 boards
			that require a timer override, but don't have HPET

	acpi_enforce_resources=	[ACPI]
			{ strict | lax | no }
			Check for resource conflicts between native drivers
			and ACPI OperationRegions (SystemIO and SystemMemory
			only). IO ports and memory declared in ACPI might be
			used by the ACPI subsystem in arbitrary AML code and
			can interfere with legacy drivers.
			strict (default): access to resources claimed by ACPI
			is denied; legacy drivers trying to access reserved
			resources will fail to bind to device using them.
			lax: access to resources claimed by ACPI is allowed;
			legacy drivers trying to access reserved resources
			will bind successfully but a warning message is logged.
			no: ACPI OperationRegions are not marked as reserved,
			no further checks are performed.

	add_efi_memmap	[EFI; X86] Include EFI memory map in
			kernel's map of available physical RAM.

	agp=		[AGP]
			{ off | try_unsupported }
			off: disable AGP support
			try_unsupported: try to drive unsupported chipsets
				(may crash computer or cause data corruption)

	ALSA		[HW,ALSA]
			See Documentation/sound/alsa/alsa-parameters.txt

	alignment=	[KNL,ARM]
			Allow the default userspace alignment fault handler
			behaviour to be specified.  Bit 0 enables warnings,
			bit 1 enables fixups, and bit 2 sends a segfault.

	amd_iommu=	[HW,X86-84]
			Pass parameters to the AMD IOMMU driver in the system.
			Possible values are:
			fullflush - enable flushing of IO/TLB entries when
				    they are unmapped. Otherwise they are
				    flushed before they will be reused, which
				    is a lot of faster
			off	  - do not initialize any AMD IOMMU found in
				    the system

	amijoy.map=	[HW,JOY] Amiga joystick support
			Map of devices attached to JOY0DAT and JOY1DAT
			Format: <a>,<b>
			See also Documentation/kernel/input/joystick.txt

	analog.map=	[HW,JOY] Analog joystick and gamepad support
			Specifies type or capabilities of an analog joystick
			connected to one of 16 gameports
			Format: <type1>,<type2>,..<type16>

	apc=		[HW,SPARC]
			Power management functions (SPARCstation-4/5 + deriv.)
			Format: noidle
			Disable APC CPU standby support. SPARCstation-Fox does
			not play well with APC CPU idle - disable it if you have
			APC and your system crashes randomly.

	apic=		[APIC,X86-32] Advanced Programmable Interrupt Controller
			Change the output verbosity whilst booting
			Format: { quiet (default) | verbose | debug }
			Change the amount of debugging information output
			when initialising the APIC and IO-APIC components.

	autoconf=	[IPV6]
			See Documentation/networking/ipv6.txt.

	show_lapic=	[APIC,X86] Advanced Programmable Interrupt Controller
			Limit apic dumping. The parameter defines the maximal
			number of local apics being dumped. Also it is possible
			to set it to "all" by meaning -- no limit here.
			Format: { 1 (default) | 2 | ... | all }.
			The parameter valid if only apic=debug or
			apic=verbose is specified.
			Example: apic=debug show_lapic=all

	apm=		[APM] Advanced Power Management
			See header of arch/x86/kernel/apm_32.c.

	arcrimi=	[HW,NET] ARCnet - "RIM I" (entirely mem-mapped) cards
			Format: <io>,<irq>,<nodeID>

	ataflop=	[HW,M68k]

	atarimouse=	[HW,MOUSE] Atari Mouse

	atkbd.extra=	[HW] Enable extra LEDs and keys on IBM RapidAccess,
			EzKey and similar keyboards

	atkbd.reset=	[HW] Reset keyboard during initialization

	atkbd.set=	[HW] Select keyboard code set
			Format: <int> (2 = AT (default), 3 = PS/2)

	atkbd.scroll=	[HW] Enable scroll wheel on MS Office and similar
			keyboards

	atkbd.softraw=	[HW] Choose between synthetic and real raw mode
			Format: <bool> (0 = real, 1 = synthetic (default))

	atkbd.softrepeat= [HW]
			Use software keyboard repeat

	autotest	[IA64]

	baycom_epp=	[HW,AX25]
			Format: <io>,<mode>

	baycom_par=	[HW,AX25] BayCom Parallel Port AX.25 Modem
			Format: <io>,<mode>
			See header of drivers/net/hamradio/baycom_par.c.

	baycom_ser_fdx=	[HW,AX25]
			BayCom Serial Port AX.25 Modem (Full Duplex Mode)
			Format: <io>,<irq>,<mode>[,<baud>]
			See header of drivers/net/hamradio/baycom_ser_fdx.c.

	baycom_ser_hdx=	[HW,AX25]
			BayCom Serial Port AX.25 Modem (Half Duplex Mode)
			Format: <io>,<irq>,<mode>
			See header of drivers/net/hamradio/baycom_ser_hdx.c.

	boot_delay=	Milliseconds to delay each printk during boot.
			Values larger than 10 seconds (10000) are changed to
			no delay (0).
			Format: integer

	bootmem_debug	[KNL] Enable bootmem allocator debug messages.

	bttv.card=	[HW,V4L] bttv (bt848 + bt878 based grabber cards)
	bttv.radio=	Most important insmod options are available as
			kernel args too.
	bttv.pll=	See Documentation/video4linux/bttv/Insmod-options
	bttv.tuner=	and Documentation/video4linux/bttv/CARDLIST

	c101=		[NET] Moxa C101 synchronous serial card

	cachesize=	[BUGS=X86-32] Override level 2 CPU cache size detection.
			Sometimes CPU hardware bugs make them report the cache
			size incorrectly. The kernel will attempt work arounds
			to fix known problems, but for some CPUs it is not
			possible to determine what the correct size should be.
			This option provides an override for these situations.

	capability.disable=
			[SECURITY] Disable capabilities.  This would normally
			be used only if an alternative security model is to be
			configured.  Potentially dangerous and should only be
			used if you are entirely sure of the consequences.

	ccw_timeout_log [S390]
			See Documentation/s390/CommonIO for details.

	cgroup_disable= [KNL] Disable a particular controller
			Format: {name of the controller(s) to disable}
				{Currently supported controllers - "memory"}

	checkreqprot	[SELINUX] Set initial checkreqprot flag value.
			Format: { "0" | "1" }
			See security/selinux/Kconfig help text.
			0 -- check protection applied by kernel (includes
				any implied execute protection).
			1 -- check protection requested by application.
			Default value is set via a kernel config option.
			Value can be changed at runtime via
				/selinux/checkreqprot.

	cio_ignore=	[S390]
			See Documentation/s390/CommonIO for details.

	clock=		[BUGS=X86-32, HW] gettimeofday clocksource override.
			[Deprecated]
			Forces specified clocksource (if available) to be used
			when calculating gettimeofday(). If specified
			clocksource is not available, it defaults to PIT.
			Format: { pit | tsc | cyclone | pmtmr }

	clocksource=	Override the default clocksource
			Format: <string>
			Override the default clocksource and use the clocksource
			with the name specified.
			Some clocksource names to choose from, depending on
			the platform:
			[all] jiffies (this is the base, fallback clocksource)
			[ACPI] acpi_pm
			[ARM] imx_timer1,OSTS,netx_timer,mpu_timer2,
				pxa_timer,timer3,32k_counter,timer0_1
			[AVR32] avr32
			[X86-32] pit,hpet,tsc;
				scx200_hrt on Geode; cyclone on IBM x440
			[MIPS] MIPS
			[PARISC] cr16
			[S390] tod
			[SH] SuperH
			[SPARC64] tick
			[X86-64] hpet,tsc

	clearcpuid=BITNUM [X86]
			Disable CPUID feature X for the kernel. See
			arch/x86/include/asm/cpufeature.h for the valid bit
			numbers. Note the Linux specific bits are not necessarily
			stable over kernel options, but the vendor specific
			ones should be.
			Also note that user programs calling CPUID directly
			or using the feature without checking anything
			will still see it. This just prevents it from
			being used by the kernel or shown in /proc/cpuinfo.
			Also note the kernel might malfunction if you disable
			some critical bits.

	cmo_free_hint=	[PPC] Format: { yes | no }
			Specify whether pages are marked as being inactive
			when they are freed.  This is used in CMO environments
			to determine OS memory pressure for page stealing by
			a hypervisor.
			Default: yes

	code_bytes	[X86] How many bytes of object code to print
			in an oops report.
			Range: 0 - 8192
			Default: 64

	com20020=	[HW,NET] ARCnet - COM20020 chipset
			Format:
			<io>[,<irq>[,<nodeID>[,<backplane>[,<ckp>[,<timeout>]]]]]

	com90io=	[HW,NET] ARCnet - COM90xx chipset (IO-mapped buffers)
			Format: <io>[,<irq>]

	com90xx=	[HW,NET]
			ARCnet - COM90xx chipset (memory-mapped buffers)
			Format: <io>[,<irq>[,<memstart>]]

	condev=		[HW,S390] console device
	conmode=

	console=	[KNL] Output console device and options.

		tty<n>	Use the virtual console device <n>.

		ttyS<n>[,options]
		ttyUSB0[,options]
			Use the specified serial port.  The options are of
			the form "bbbbpnf", where "bbbb" is the baud rate,
			"p" is parity ("n", "o", or "e"), "n" is number of
			bits, and "f" is flow control ("r" for RTS or
			omit it).  Default is "9600n8".

			See Documentation/serial-console.txt for more
			information.  See
			Documentation/networking/netconsole.txt for an
			alternative.

		uart[8250],io,<addr>[,options]
		uart[8250],mmio,<addr>[,options]
			Start an early, polled-mode console on the 8250/16550
			UART at the specified I/O port or MMIO address,
			switching to the matching ttyS device later.  The
			options are the same as for ttyS, above.

                If the device connected to the port is not a TTY but a braille
                device, prepend "brl," before the device type, for instance
			console=brl,ttyS0
		For now, only VisioBraille is supported.

	consoleblank=	[KNL] The console blank (screen saver) timeout in
			seconds. Defaults to 10*60 = 10mins. A value of 0
			disables the blank timer.

	coredump_filter=
			[KNL] Change the default value for
			/proc/<pid>/coredump_filter.
			See also Documentation/filesystems/proc.txt.

	cpcihp_generic=	[HW,PCI] Generic port I/O CompactPCI driver
			Format:
			<first_slot>,<last_slot>,<port>,<enum_bit>[,<debug>]

	crashkernel=nn[KMG]@ss[KMG]
			[KNL] Reserve a chunk of physical memory to
			hold a kernel to switch to with kexec on panic.

	crashkernel=range1:size1[,range2:size2,...][@offset]
			[KNL] Same as above, but depends on the memory
			in the running system. The syntax of range is
			start-[end] where start and end are both
			a memory unit (amount[KMG]). See also
			Documentation/kdump/kdump.txt for a example.

	cs89x0_dma=	[HW,NET]
			Format: <dma>

	cs89x0_media=	[HW,NET]
			Format: { rj45 | aui | bnc }

	dasd=		[HW,NET]
			See header of drivers/s390/block/dasd_devmap.c.

	db9.dev[2|3]=	[HW,JOY] Multisystem joystick support via parallel port
			(one device per port)
			Format: <port#>,<type>
			See also Documentation/input/joystick-parport.txt

	ddebug_query=   [KNL,DYNAMIC_DEBUG] Enable debug messages at early boot
			time. See Documentation/dynamic-debug-howto.txt for
			details.

	debug		[KNL] Enable kernel debugging (events log level).

	debug_locks_verbose=
			[KNL] verbose self-tests
			Format=<0|1>
			Print debugging info while doing the locking API
			self-tests.
			We default to 0 (no extra messages), setting it to
			1 will print _a lot_ more information - normally
			only useful to kernel developers.

	debug_objects	[KNL] Enable object debugging

	no_debug_objects
			[KNL] Disable object debugging

	debugpat	[X86] Enable PAT debugging

	decnet.addr=	[HW,NET]
			Format: <area>[,<node>]
			See also Documentation/networking/decnet.txt.

	default_hugepagesz=
			[same as hugepagesz=] The size of the default
			HugeTLB page size. This is the size represented by
			the legacy /proc/ hugepages APIs, used for SHM, and
			default size when mounting hugetlbfs filesystems.
			Defaults to the default architecture's huge page size
			if not specified.

	dhash_entries=	[KNL]
			Set number of hash buckets for dentry cache.

	digi=		[HW,SERIAL]
			IO parameters + enable/disable command.

	digiepca=	[HW,SERIAL]
			See drivers/char/README.epca and
			Documentation/serial/digiepca.txt.

	disable=	[IPV6]
			See Documentation/networking/ipv6.txt.

	disable_ipv6=	[IPV6]
			See Documentation/networking/ipv6.txt.

	disable_mtrr_cleanup [X86]
			The kernel tries to adjust MTRR layout from continuous
			to discrete, to make X server driver able to add WB
			entry later. This parameter disables that.

	disable_mtrr_trim [X86, Intel and AMD only]
			By default the kernel will trim any uncacheable
			memory out of your available memory pool based on
			MTRR settings.  This parameter disables that behavior,
			possibly causing your machine to run very slowly.

	disable_timer_pin_1 [X86]
			Disable PIN 1 of APIC timer
			Can be useful to work around chipset bugs.

	dma_debug=off	If the kernel is compiled with DMA_API_DEBUG support,
			this option disables the debugging code at boot.

	dma_debug_entries=<number>
			This option allows to tune the number of preallocated
			entries for DMA-API debugging code. One entry is
			required per DMA-API allocation. Use this if the
			DMA-API debugging code disables itself because the
			architectural default is too low.

	dma_debug_driver=<driver_name>
			With this option the DMA-API debugging driver
			filter feature can be enabled at boot time. Just
			pass the driver to filter for as the parameter.
			The filter can be disabled or changed to another
			driver later using sysfs.

	dscc4.setup=	[NET]

	dynamic_printk	Enables pr_debug()/dev_dbg() calls if
			CONFIG_DYNAMIC_PRINTK_DEBUG has been enabled.
			These can also be switched on/off via
			<debugfs>/dynamic_printk/modules

	earlycon=	[KNL] Output early console device and options.
		uart[8250],io,<addr>[,options]
		uart[8250],mmio,<addr>[,options]
		uart[8250],mmio32,<addr>[,options]
			Start an early, polled-mode console on the 8250/16550
			UART at the specified I/O port or MMIO address.
			MMIO inter-register address stride is either 8bit (mmio)
                        or 32bit (mmio32).
			The options are the same as for ttyS, above.

	earlyprintk=	[X86,SH,BLACKFIN]
			earlyprintk=vga
			earlyprintk=serial[,ttySn[,baudrate]]
			earlyprintk=ttySn[,baudrate]
			earlyprintk=dbgp[debugController#]

			Append ",keep" to not disable it when the real console
			takes over.

			Only vga or serial or usb debug port at a time.

			Currently only ttyS0 and ttyS1 are supported.

			Interaction with the standard serial driver is not
			very good.

			The VGA output is eventually overwritten by the real
			console.

	ekgdboc=	[X86,KGDB] Allow early kernel console debugging
			ekgdboc=kbd

			This is desgined to be used in conjunction with
			the boot argument: earlyprintk=vga

	edd=		[EDD]
			Format: {"off" | "on" | "skip[mbr]"}

	eisa_irq_edge=	[PARISC,HW]
			See header of drivers/parisc/eisa.c.

	elanfreq=	[X86-32]
			See comment before function elanfreq_setup() in
			arch/x86/kernel/cpu/cpufreq/elanfreq.c.

	elevator=	[IOSCHED]
			Format: {"cfq" | "deadline" | "noop"}
			See Documentation/block/as-iosched.txt and
			Documentation/block/deadline-iosched.txt for details.

	elfcorehdr=	[IA64,PPC,SH,X86]
			Specifies physical address of start of kernel core
			image elf header. Generally kexec loader will
			pass this option to capture kernel.
			See Documentation/kdump/kdump.txt for details.

	enable_mtrr_cleanup [X86]
			The kernel tries to adjust MTRR layout from continuous
			to discrete, to make X server driver able to add WB
			entry later. This parameter enables that.

	enable_timer_pin_1 [X86]
			Enable PIN 1 of APIC timer
			Can be useful to work around chipset bugs
			(in particular on some ATI chipsets).
			The kernel tries to set a reasonable default.

	enforcing	[SELINUX] Set initial enforcing status.
			Format: {"0" | "1"}
			See security/selinux/Kconfig help text.
			0 -- permissive (log only, no denials).
			1 -- enforcing (deny and log).
			Default value is 0.
			Value can be changed at runtime via /selinux/enforce.

	erst_disable	[ACPI]
			Disable Error Record Serialization Table (ERST)
			support.

	ether=		[HW,NET] Ethernet cards parameters
			This option is obsoleted by the "netdev=" option, which
			has equivalent usage. See its documentation for details.

	failslab=
	fail_page_alloc=
	fail_make_request=[KNL]
			General fault injection mechanism.
			Format: <interval>,<probability>,<space>,<times>
			See also /Documentation/fault-injection/.

	floppy=		[HW]
			See Documentation/blockdev/floppy.txt.

	force_pal_cache_flush
			[IA-64] Avoid check_sal_cache_flush which may hang on
			buggy SAL_CACHE_FLUSH implementations. Using this
			parameter will force ia64_sal_cache_flush to call
			ia64_pal_cache_flush instead of SAL_CACHE_FLUSH.

	ftrace=[tracer]
			[FTRACE] will set and start the specified tracer
			as early as possible in order to facilitate early
			boot debugging.

	ftrace_dump_on_oops[=orig_cpu]
			[FTRACE] will dump the trace buffers on oops.
			If no parameter is passed, ftrace will dump
			buffers of all CPUs, but if you pass orig_cpu, it will
			dump only the buffer of the CPU that triggered the
			oops.

	ftrace_filter=[function-list]
			[FTRACE] Limit the functions traced by the function
			tracer at boot up. function-list is a comma separated
			list of functions. This list can be changed at run
			time by the set_ftrace_filter file in the debugfs
			tracing directory. 

	ftrace_notrace=[function-list]
			[FTRACE] Do not trace the functions specified in
			function-list. This list can be changed at run time
			by the set_ftrace_notrace file in the debugfs
			tracing directory.

	ftrace_graph_filter=[function-list]
			[FTRACE] Limit the top level callers functions traced
			by the function graph tracer at boot up.
			function-list is a comma separated list of functions
			that can be changed at run time by the
			set_graph_function file in the debugfs tracing directory.

	gamecon.map[2|3]=
			[HW,JOY] Multisystem joystick and NES/SNES/PSX pad
			support via parallel port (up to 5 devices per port)
			Format: <port#>,<pad1>,<pad2>,<pad3>,<pad4>,<pad5>
			See also Documentation/input/joystick-parport.txt

	gamma=		[HW,DRM]

	gart_fix_e820=  [X86_64] disable the fix e820 for K8 GART
			Format: off | on
			default: on

	gcov_persist=	[GCOV] When non-zero (default), profiling data for
			kernel modules is saved and remains accessible via
			debugfs, even when the module is unloaded/reloaded.
			When zero, profiling data is discarded and associated
			debugfs files are removed at module unload time.

	gpt		[EFI] Forces disk with valid GPT signature but
			invalid Protective MBR to be treated as GPT.

	hashdist=	[KNL,NUMA] Large hashes allocated during boot
			are distributed across NUMA nodes.  Defaults on
			for 64bit NUMA, off otherwise.
			Format: 0 | 1 (for off | on)

	hcl=		[IA-64] SGI's Hardware Graph compatibility layer

	hd=		[EIDE] (E)IDE hard drive subsystem geometry
			Format: <cyl>,<head>,<sect>

	hest_disable	[ACPI]
			Disable Hardware Error Source Table (HEST) support;
			corresponding firmware-first mode error processing
			logic will be disabled.

	highmem=nn[KMG]	[KNL,BOOT] forces the highmem zone to have an exact
			size of <nn>. This works even on boxes that have no
			highmem otherwise. This also works to reduce highmem
			size on bigger boxes.

	highres=	[KNL] Enable/disable high resolution timer mode.
			Valid parameters: "on", "off"
			Default: "on"

	hisax=		[HW,ISDN]
			See Documentation/isdn/README.HiSax.

	hlt		[BUGS=ARM,SH]

	hpet=		[X86-32,HPET] option to control HPET usage
			Format: { enable (default) | disable | force |
				verbose }
			disable: disable HPET and use PIT instead
			force: allow force enabled of undocumented chips (ICH4,
				VIA, nVidia)
			verbose: show contents of HPET registers during setup

	hugepages=	[HW,X86-32,IA-64] HugeTLB pages to allocate at boot.
	hugepagesz=	[HW,IA-64,PPC,X86-64] The size of the HugeTLB pages.
			On x86-64 and powerpc, this option can be specified
			multiple times interleaved with hugepages= to reserve
			huge pages of different sizes. Valid pages sizes on
			x86-64 are 2M (when the CPU supports "pse") and 1G
			(when the CPU supports the "pdpe1gb" cpuinfo flag)
			Note that 1GB pages can only be allocated at boot time
			using hugepages= and not freed afterwards.

	hvc_iucv=	[S390] Number of z/VM IUCV hypervisor console (HVC)
			       terminal devices. Valid values: 0..8
	hvc_iucv_allow=	[S390] Comma-separated list of z/VM user IDs.
			       If specified, z/VM IUCV HVC accepts connections
			       from listed z/VM user IDs only.

	i2c_bus=	[HW] Override the default board specific I2C bus speed
			     or register an additional I2C bus that is not
			     registered from board initialization code.
			     Format:
			     <bus_id>,<clkrate>

	i8042.debug	[HW] Toggle i8042 debug mode
	i8042.direct	[HW] Put keyboard port into non-translated mode
	i8042.dumbkbd	[HW] Pretend that controller can only read data from
			     keyboard and cannot control its state
			     (Don't attempt to blink the leds)
	i8042.noaux	[HW] Don't check for auxiliary (== mouse) port
	i8042.nokbd	[HW] Don't check/create keyboard port
	i8042.noloop	[HW] Disable the AUX Loopback command while probing
			     for the AUX port
	i8042.nomux	[HW] Don't check presence of an active multiplexing
			     controller
	i8042.nopnp	[HW] Don't use ACPIPnP / PnPBIOS to discover KBD/AUX
			     controllers
	i8042.reset	[HW] Reset the controller during init and cleanup
	i8042.unlock	[HW] Unlock (ignore) the keylock

	i810=		[HW,DRM]

	i8k.ignore_dmi	[HW] Continue probing hardware even if DMI data
			indicates that the driver is running on unsupported
			hardware.
	i8k.force	[HW] Activate i8k driver even if SMM BIOS signature
			does not match list of supported models.
	i8k.power_status
			[HW] Report power status in /proc/i8k
			(disabled by default)
	i8k.restricted	[HW] Allow controlling fans only if SYS_ADMIN
			capability is set.

	icn=		[HW,ISDN]
			Format: <io>[,<membase>[,<icn_id>[,<icn_id2>]]]

	ide-core.nodma=	[HW] (E)IDE subsystem
			Format: =0.0 to prevent dma on hda, =0.1 hdb =1.0 hdc
			.vlb_clock .pci_clock .noflush .nohpa .noprobe .nowerr
			.cdrom .chs .ignore_cable are additional options
			See Documentation/ide/ide.txt.

	ide-pci-generic.all-generic-ide [HW] (E)IDE subsystem
			Claim all unknown PCI IDE storage controllers.

	idle=		[X86]
			Format: idle=poll, idle=mwait, idle=halt, idle=nomwait
			Poll forces a polling idle loop that can slightly
			improve the performance of waking up a idle CPU, but
			will use a lot of power and make the system run hot.
			Not recommended.
			idle=mwait: On systems which support MONITOR/MWAIT but
			the kernel chose to not use it because it doesn't save
			as much power as a normal idle loop, use the
			MONITOR/MWAIT idle loop anyways. Performance should be
			the same as idle=poll.
			idle=halt: Halt is forced to be used for CPU idle.
			In such case C2/C3 won't be used again.
			idle=nomwait: Disable mwait for CPU C-states

	ignore_loglevel	[KNL]
			Ignore loglevel setting - this will print /all/
			kernel messages to the console. Useful for debugging.

	ihash_entries=	[KNL]
			Set number of hash buckets for inode cache.

	ima_audit=	[IMA]
			Format: { "0" | "1" }
			0 -- integrity auditing messages. (Default)
			1 -- enable informational integrity auditing messages.

	ima_hash=	[IMA]
			Format: { "sha1" | "md5" }
			default: "sha1"

	ima_tcb		[IMA]
			Load a policy which meets the needs of the Trusted
			Computing Base.  This means IMA will measure all
			programs exec'd, files mmap'd for exec, and all files
			opened for read by uid=0.

	init=		[KNL]
			Format: <full_path>
			Run specified binary instead of /sbin/init as init
			process.

	initcall_debug	[KNL] Trace initcalls as they are executed.  Useful
			for working out where the kernel is dying during
			startup.

	initrd=		[BOOT] Specify the location of the initial ramdisk

	inport.irq=	[HW] Inport (ATI XL and Microsoft) busmouse driver
			Format: <irq>

	intel_iommu=	[DMAR] Intel IOMMU driver (DMAR) option
		on
			Enable intel iommu driver.
		off
			Disable intel iommu driver.
		igfx_off [Default Off]
			By default, gfx is mapped as normal device. If a gfx
			device has a dedicated DMAR unit, the DMAR unit is
			bypassed by not enabling DMAR with this option. In
			this case, gfx device will use physical address for
			DMA.
		forcedac [x86_64]
			With this option iommu will not optimize to look
			for io virtual address below 32 bit forcing dual
			address cycle on pci bus for cards supporting greater
			than 32 bit addressing. The default is to look
			for translation below 32 bit and if not available
			then look in the higher range.
		strict [Default Off]
			With this option on every unmap_single operation will
			result in a hardware IOTLB flush operation as opposed
			to batching them for performance.

	intremap=	[X86-64, Intel-IOMMU]
			Format: { on (default) | off | nosid }
			on	enable Interrupt Remapping (default)
			off	disable Interrupt Remapping
			nosid	disable Source ID checking

	inttest=	[IA64]

	iomem=		Disable strict checking of access to MMIO memory
		strict	regions from userspace.
		relaxed

	iommu=		[x86]
		off
		force
		noforce
		biomerge
		panic
		nopanic
		merge
		nomerge
		forcesac
		soft
		pt	[x86, IA64]

	io7=		[HW] IO7 for Marvel based alpha systems
			See comment before marvel_specify_io7 in
			arch/alpha/kernel/core_marvel.c.

	io_delay=	[X86] I/O delay method
		0x80
			Standard port 0x80 based delay
		0xed
			Alternate port 0xed based delay (needed on some systems)
		udelay
			Simple two microseconds delay
		none
			No delay

	ip=		[IP_PNP]
			See Documentation/filesystems/nfs/nfsroot.txt.

	ip2=		[HW] Set IO/IRQ pairs for up to 4 IntelliPort boards
			See comment before ip2_setup() in
			drivers/char/ip2/ip2base.c.

	irqfixup	[HW]
			When an interrupt is not handled search all handlers
			for it. Intended to get systems with badly broken
			firmware running.

	irqpoll		[HW]
			When an interrupt is not handled search all handlers
			for it. Also check all handlers each timer
			interrupt. Intended to get systems with badly broken
			firmware running.

	isapnp=		[ISAPNP]
			Format: <RDP>,<reset>,<pci_scan>,<verbosity>

	isolcpus=	[KNL,SMP] Isolate CPUs from the general scheduler.
			Format:
			<cpu number>,...,<cpu number>
			or
			<cpu number>-<cpu number>
			(must be a positive range in ascending order)
			or a mixture
			<cpu number>,...,<cpu number>-<cpu number>

			This option can be used to specify one or more CPUs
			to isolate from the general SMP balancing and scheduling
			algorithms. You can move a process onto or off an
			"isolated" CPU via the CPU affinity syscalls or cpuset.
			<cpu number> begins at 0 and the maximum value is
			"number of CPUs in system - 1".

			This option is the preferred way to isolate CPUs. The
			alternative -- manually setting the CPU mask of all
			tasks in the system -- can cause problems and
			suboptimal load balancer performance.

	iucv=		[HW,NET]

	js=		[HW,JOY] Analog joystick
			See Documentation/input/joystick.txt.

	keepinitrd	[HW,ARM]

	kernelcore=nn[KMG]	[KNL,X86,IA-64,PPC] This parameter
			specifies the amount of memory usable by the kernel
			for non-movable allocations.  The requested amount is
			spread evenly throughout all nodes in the system. The
			remaining memory in each node is used for Movable
			pages. In the event, a node is too small to have both
			kernelcore and Movable pages, kernelcore pages will
			take priority and other nodes will have a larger number
			of kernelcore pages.  The Movable zone is used for the
			allocation of pages that may be reclaimed or moved
			by the page migration subsystem.  This means that
			HugeTLB pages may not be allocated from this zone.
			Note that allocations like PTEs-from-HighMem still
			use the HighMem zone if it exists, and the Normal
			zone if it does not.

	kgdbdbgp=	[KGDB,HW] kgdb over EHCI usb debug port.
			Format: <Controller#>[,poll interval]
			The controller # is the number of the ehci usb debug
			port as it is probed via PCI.  The poll interval is
			optional and is the number seconds in between
			each poll cycle to the debug port in case you need
			the functionality for interrupting the kernel with
			gdb or control-c on the dbgp connection.  When
			not using this parameter you use sysrq-g to break into
			the kernel debugger.

	kgdboc=		[KGDB,HW] kgdb over consoles.
			Requires a tty driver that supports console polling,
			or a supported polling keyboard driver (non-usb).
			 Serial only format: <serial_device>[,baud]
			 keyboard only format: kbd
			 keyboard and serial format: kbd,<serial_device>[,baud]
			Optional Kernel mode setting:
			 kms, kbd format: kms,kbd
			 kms, kbd and serial format: kms,kbd,<ser_dev>[,baud]

	kgdbwait	[KGDB] Stop kernel execution and enter the
			kernel debugger at the earliest opportunity.

	kmac=		[MIPS] korina ethernet MAC address.
			Configure the RouterBoard 532 series on-chip
			Ethernet adapter MAC address.

	kmemleak=	[KNL] Boot-time kmemleak enable/disable
			Valid arguments: on, off
			Default: on

	kstack=N	[X86] Print N words from the kernel stack
			in oops dumps.

	kvm.ignore_msrs=[KVM] Ignore guest accesses to unhandled MSRs.
			Default is 0 (don't ignore, but inject #GP)

	kvm.oos_shadow=	[KVM] Disable out-of-sync shadow paging.
			Default is 1 (enabled)

	kvm.mmu_audit=	[KVM] This is a R/W parameter which allows audit
			KVM MMU at runtime.
			Default is 0 (off)

	kvm-amd.nested=	[KVM,AMD] Allow nested virtualization in KVM/SVM.
			Default is 1 (enabled)

	kvm-amd.npt=	[KVM,AMD] Disable nested paging (virtualized MMU)
			for all guests.
			Default is 1 (enabled) if in 64bit or 32bit-PAE mode

	kvm-intel.bypass_guest_pf=
			[KVM,Intel] Disables bypassing of guest page faults
			on Intel chips. Default is 1 (enabled)

	kvm-intel.ept=	[KVM,Intel] Disable extended page tables
			(virtualized MMU) support on capable Intel chips.
			Default is 1 (enabled)

	kvm-intel.emulate_invalid_guest_state=
			[KVM,Intel] Enable emulation of invalid guest states
			Default is 0 (disabled)

	kvm-intel.flexpriority=
			[KVM,Intel] Disable FlexPriority feature (TPR shadow).
			Default is 1 (enabled)

	kvm-intel.unrestricted_guest=
			[KVM,Intel] Disable unrestricted guest feature
			(virtualized real and unpaged mode) on capable
			Intel chips. Default is 1 (enabled)

	kvm-intel.vpid=	[KVM,Intel] Disable Virtual Processor Identification
			feature (tagged TLBs) on capable Intel chips.
			Default is 1 (enabled)

	l2cr=		[PPC]

	l3cr=		[PPC]

	lapic		[X86-32,APIC] Enable the local APIC even if BIOS
			disabled it.

	lapic_timer_c2_ok	[X86,APIC] trust the local apic timer
			in C2 power state.

	libata.dma=	[LIBATA] DMA control
			libata.dma=0	  Disable all PATA and SATA DMA
			libata.dma=1	  PATA and SATA Disk DMA only
			libata.dma=2	  ATAPI (CDROM) DMA only
			libata.dma=4	  Compact Flash DMA only 
			Combinations also work, so libata.dma=3 enables DMA
			for disks and CDROMs, but not CFs.
	
	libata.ignore_hpa=	[LIBATA] Ignore HPA limit
			libata.ignore_hpa=0	  keep BIOS limits (default)
			libata.ignore_hpa=1	  ignore limits, using full disk

	libata.noacpi	[LIBATA] Disables use of ACPI in libata suspend/resume
			when set.
			Format: <int>

	libata.force=	[LIBATA] Force configurations.  The format is comma
			separated list of "[ID:]VAL" where ID is
			PORT[.DEVICE].  PORT and DEVICE are decimal numbers
			matching port, link or device.  Basically, it matches
			the ATA ID string printed on console by libata.  If
			the whole ID part is omitted, the last PORT and DEVICE
			values are used.  If ID hasn't been specified yet, the
			configuration applies to all ports, links and devices.

			If only DEVICE is omitted, the parameter applies to
			the port and all links and devices behind it.  DEVICE
			number of 0 either selects the first device or the
			first fan-out link behind PMP device.  It does not
			select the host link.  DEVICE number of 15 selects the
			host link and device attached to it.

			The VAL specifies the configuration to force.  As long
			as there's no ambiguity shortcut notation is allowed.
			For example, both 1.5 and 1.5G would work for 1.5Gbps.
			The following configurations can be forced.

			* Cable type: 40c, 80c, short40c, unk, ign or sata.
			  Any ID with matching PORT is used.

			* SATA link speed limit: 1.5Gbps or 3.0Gbps.

			* Transfer mode: pio[0-7], mwdma[0-4] and udma[0-7].
			  udma[/][16,25,33,44,66,100,133] notation is also
			  allowed.

			* [no]ncq: Turn on or off NCQ.

			* nohrst, nosrst, norst: suppress hard, soft
                          and both resets.

			* dump_id: dump IDENTIFY data.

			If there are multiple matching configurations changing
			the same attribute, the last one is used.

	memblock=debug	[KNL] Enable memblock debug messages.

	load_ramdisk=	[RAM] List of ramdisks to load from floppy
			See Documentation/blockdev/ramdisk.txt.

	lockd.nlm_grace_period=P  [NFS] Assign grace period.
			Format: <integer>

	lockd.nlm_tcpport=N	[NFS] Assign TCP port.
			Format: <integer>

	lockd.nlm_timeout=T	[NFS] Assign timeout value.
			Format: <integer>

	lockd.nlm_udpport=M	[NFS] Assign UDP port.
			Format: <integer>

	logibm.irq=	[HW,MOUSE] Logitech Bus Mouse Driver
			Format: <irq>

	loglevel=	All Kernel Messages with a loglevel smaller than the
			console loglevel will be printed to the console. It can
			also be changed with klogd or other programs. The
			loglevels are defined as follows:

			0 (KERN_EMERG)		system is unusable
			1 (KERN_ALERT)		action must be taken immediately
			2 (KERN_CRIT)		critical conditions
			3 (KERN_ERR)		error conditions
			4 (KERN_WARNING)	warning conditions
			5 (KERN_NOTICE)		normal but significant condition
			6 (KERN_INFO)		informational
			7 (KERN_DEBUG)		debug-level messages

	log_buf_len=n	Sets the size of the printk ring buffer, in bytes.
			Format: { n | nk | nM }
			n must be a power of two.  The default size
			is set in the kernel config file.

	logo.nologo	[FB] Disables display of the built-in Linux logo.
			This may be used to provide more screen space for
			kernel log messages and is useful when debugging
			kernel boot problems.

	lp=0		[LP]	Specify parallel ports to use, e.g,
	lp=port[,port...]	lp=none,parport0 (lp0 not configured, lp1 uses
	lp=reset		first parallel port). 'lp=0' disables the
	lp=auto			printer driver. 'lp=reset' (which can be
				specified in addition to the ports) causes
				attached printers to be reset. Using
				lp=port1,port2,... specifies the parallel ports
				to associate lp devices with, starting with
				lp0. A port specification may be 'none' to skip
				that lp device, or a parport name such as
				'parport0'. Specifying 'lp=auto' instead of a
				port specification list means that device IDs
				from each port should be examined, to see if
				an IEEE 1284-compliant printer is attached; if
				so, the driver will manage that printer.
				See also header of drivers/char/lp.c.

	lpj=n		[KNL]
			Sets loops_per_jiffy to given constant, thus avoiding
			time-consuming boot-time autodetection (up to 250 ms per
			CPU). 0 enables autodetection (default). To determine
			the correct value for your kernel, boot with normal
			autodetection and see what value is printed. Note that
			on SMP systems the preset will be applied to all CPUs,
			which is likely to cause problems if your CPUs need
			significantly divergent settings. An incorrect value
			will cause delays in the kernel to be wrong, leading to
			unpredictable I/O errors and other breakage. Although
			unlikely, in the extreme case this might damage your
			hardware.

	ltpc=		[NET]
			Format: <io>,<irq>,<dma>

	machvec=	[IA64] Force the use of a particular machine-vector
			(machvec) in a generic kernel.
			Example: machvec=hpzx1_swiotlb

	machtype=	[Loongson] Share the same kernel image file between different
			 yeeloong laptop.
			Example: machtype=lemote-yeeloong-2f-7inch

	max_addr=nn[KMG]	[KNL,BOOT,ia64] All physical memory greater
			than or equal to this physical address is ignored.

	maxcpus=	[SMP] Maximum number of processors that	an SMP kernel
			should make use of.  maxcpus=n : n >= 0 limits the
			kernel to using 'n' processors.  n=0 is a special case,
			it is equivalent to "nosmp", which also disables
			the IO APIC.

	max_loop=	[LOOP] Maximum number of loopback devices that can
			be mounted
			Format: <1-256>

	mcatest=	[IA-64]

	mce		[X86-32] Machine Check Exception

	mce=option	[X86-64] See Documentation/x86/x86_64/boot-options.txt

	md=		[HW] RAID subsystems devices and level
			See Documentation/md.txt.

	mdacon=		[MDA]
			Format: <first>,<last>
			Specifies range of consoles to be captured by the MDA.

	mem=nn[KMG]	[KNL,BOOT] Force usage of a specific amount of memory
			Amount of memory to be used when the kernel is not able
			to see the whole system memory or for test.
			[X86-32] Use together with memmap= to avoid physical
			address space collisions. Without memmap= PCI devices
			could be placed at addresses belonging to unused RAM.

	mem=nopentium	[BUGS=X86-32] Disable usage of 4MB pages for kernel
			memory.

	memchunk=nn[KMG]
			[KNL,SH] Allow user to override the default size for
			per-device physically contiguous DMA buffers.

	memmap=exactmap	[KNL,X86] Enable setting of an exact
			E820 memory map, as specified by the user.
			Such memmap=exactmap lines can be constructed based on
			BIOS output or other requirements. See the memmap=nn@ss
			option description.

	memmap=nn[KMG]@ss[KMG]
			[KNL] Force usage of a specific region of memory
			Region of memory to be used, from ss to ss+nn.

	memmap=nn[KMG]#ss[KMG]
			[KNL,ACPI] Mark specific memory as ACPI data.
			Region of memory to be used, from ss to ss+nn.

	memmap=nn[KMG]$ss[KMG]
			[KNL,ACPI] Mark specific memory as reserved.
			Region of memory to be used, from ss to ss+nn.
			Example: Exclude memory from 0x18690000-0x1869ffff
			         memmap=64K$0x18690000
			         or
			         memmap=0x10000$0x18690000

	memory_corruption_check=0/1 [X86]
			Some BIOSes seem to corrupt the first 64k of
			memory when doing things like suspend/resume.
			Setting this option will scan the memory
			looking for corruption.  Enabling this will
			both detect corruption and prevent the kernel
			from using the memory being corrupted.
			However, its intended as a diagnostic tool; if
			repeatable BIOS-originated corruption always
			affects the same memory, you can use memmap=
			to prevent the kernel from using that memory.

	memory_corruption_check_size=size [X86]
			By default it checks for corruption in the low
			64k, making this memory unavailable for normal
			use.  Use this parameter to scan for
			corruption in more or less memory.

	memory_corruption_check_period=seconds [X86]
			By default it checks for corruption every 60
			seconds.  Use this parameter to check at some
			other rate.  0 disables periodic checking.

	memtest=	[KNL,X86] Enable memtest
			Format: <integer>
			default : 0 <disable>
			Specifies the number of memtest passes to be
			performed. Each pass selects another test
			pattern from a given set of patterns. Memtest
			fills the memory with this pattern, validates
			memory contents and reserves bad memory
			regions that are detected.

	meye.*=		[HW] Set MotionEye Camera parameters
			See Documentation/video4linux/meye.txt.

	mfgpt_irq=	[IA-32] Specify the IRQ to use for the
			Multi-Function General Purpose Timers on AMD Geode
			platforms.

	mfgptfix	[X86-32] Fix MFGPT timers on AMD Geode platforms when
			the BIOS has incorrectly applied a workaround. TinyBIOS
			version 0.98 is known to be affected, 0.99 fixes the
			problem by letting the user disable the workaround.

	mga=		[HW,DRM]

	min_addr=nn[KMG]	[KNL,BOOT,ia64] All physical memory below this
			physical address is ignored.

	mini2440=	[ARM,HW,KNL]
			Format:[0..2][b][c][t]
			Default: "0tb"
			MINI2440 configuration specification:
			0 - The attached screen is the 3.5" TFT
			1 - The attached screen is the 7" TFT
			2 - The VGA Shield is attached (1024x768)
			Leaving out the screen size parameter will not load
			the TFT driver, and the framebuffer will be left
			unconfigured.
			b - Enable backlight. The TFT backlight pin will be
			linked to the kernel VESA blanking code and a GPIO
			LED. This parameter is not necessary when using the
			VGA shield.
			c - Enable the s3c camera interface.
			t - Reserved for enabling touchscreen support. The
			touchscreen support is not enabled in the mainstream
			kernel as of 2.6.30, a preliminary port can be found
			in the "bleeding edge" mini2440 support kernel at
			http://repo.or.cz/w/linux-2.6/mini2440.git

	mminit_loglevel=
			[KNL] When CONFIG_DEBUG_MEMORY_INIT is set, this
			parameter allows control of the logging verbosity for
			the additional memory initialisation checks. A value
			of 0 disables mminit logging and a level of 4 will
			log everything. Information is printed at KERN_DEBUG
			so loglevel=8 may also need to be specified.

	mousedev.tap_time=
			[MOUSE] Maximum time between finger touching and
			leaving touchpad surface for touch to be considered
			a tap and be reported as a left button click (for
			touchpads working in absolute mode only).
			Format: <msecs>
	mousedev.xres=	[MOUSE] Horizontal screen resolution, used for devices
			reporting absolute coordinates, such as tablets
	mousedev.yres=	[MOUSE] Vertical screen resolution, used for devices
			reporting absolute coordinates, such as tablets

	movablecore=nn[KMG]	[KNL,X86,IA-64,PPC] This parameter
			is similar to kernelcore except it specifies the
			amount of memory used for migratable allocations.
			If both kernelcore and movablecore is specified,
			then kernelcore will be at *least* the specified
			value but may be more. If movablecore on its own
			is specified, the administrator must be careful
			that the amount of memory usable for all allocations
			is not too small.

	MTD_Partition=	[MTD]
			Format: <name>,<region-number>,<size>,<offset>

	MTD_Region=	[MTD] Format:
			<name>,<region-number>[,<base>,<size>,<buswidth>,<altbuswidth>]

	mtdparts=	[MTD]
			See drivers/mtd/cmdlinepart.c.

	onenand.bdry=	[HW,MTD] Flex-OneNAND Boundary Configuration

			Format: [die0_boundary][,die0_lock][,die1_boundary][,die1_lock]

			boundary - index of last SLC block on Flex-OneNAND.
				   The remaining blocks are configured as MLC blocks.
			lock	 - Configure if Flex-OneNAND boundary should be locked.
				   Once locked, the boundary cannot be changed.
				   1 indicates lock status, 0 indicates unlock status.

	mtdset=		[ARM]
			ARM/S3C2412 JIVE boot control

			See arch/arm/mach-s3c2412/mach-jive.c

	mtouchusb.raw_coordinates=
			[HW] Make the MicroTouch USB driver use raw coordinates
			('y', default) or cooked coordinates ('n')

	mtrr_chunk_size=nn[KMG] [X86]
			used for mtrr cleanup. It is largest continuous chunk
			that could hold holes aka. UC entries.

	mtrr_gran_size=nn[KMG] [X86]
			Used for mtrr cleanup. It is granularity of mtrr block.
			Default is 1.
			Large value could prevent small alignment from
			using up MTRRs.

	mtrr_spare_reg_nr=n [X86]
			Format: <integer>
			Range: 0,7 : spare reg number
			Default : 1
			Used for mtrr cleanup. It is spare mtrr entries number.
			Set to 2 or more if your graphical card needs more.

	n2=		[NET] SDL Inc. RISCom/N2 synchronous serial card

	netdev=		[NET] Network devices parameters
			Format: <irq>,<io>,<mem_start>,<mem_end>,<name>
			Note that mem_start is often overloaded to mean
			something different and driver-specific.
			This usage is only documented in each driver source
			file if at all.

	nf_conntrack.acct=
			[NETFILTER] Enable connection tracking flow accounting
			0 to disable accounting
			1 to enable accounting
			Default value is 0.

	nfsaddrs=	[NFS] Deprecated.  Use ip= instead.
			See Documentation/filesystems/nfs/nfsroot.txt.

	nfsroot=	[NFS] nfs root filesystem for disk-less boxes.
			See Documentation/filesystems/nfs/nfsroot.txt.

	nfsrootdebug	[NFS] enable nfsroot debugging messages.
			See Documentation/filesystems/nfs/nfsroot.txt.

	nfs.callback_tcpport=
			[NFS] set the TCP port on which the NFSv4 callback
			channel should listen.

	nfs.cache_getent=
			[NFS] sets the pathname to the program which is used
			to update the NFS client cache entries.

	nfs.cache_getent_timeout=
			[NFS] sets the timeout after which an attempt to
			update a cache entry is deemed to have failed.

	nfs.idmap_cache_timeout=
			[NFS] set the maximum lifetime for idmapper cache
			entries.

	nfs.enable_ino64=
			[NFS] enable 64-bit inode numbers.
			If zero, the NFS client will fake up a 32-bit inode
			number for the readdir() and stat() syscalls instead
			of returning the full 64-bit number.
			The default is to return 64-bit inode numbers.

	nmi_debug=	[KNL,AVR32,SH] Specify one or more actions to take
			when a NMI is triggered.
			Format: [state][,regs][,debounce][,die]

	nmi_watchdog=	[KNL,BUGS=X86] Debugging features for SMP kernels
			Format: [panic,][num]
			Valid num: 0,1,2
			0 - turn nmi_watchdog off
			1 - use the IO-APIC timer for the NMI watchdog
			2 - use the local APIC for the NMI watchdog using
			a performance counter. Note: This will use one
			performance counter and the local APIC's performance
			vector.
			When panic is specified, panic when an NMI watchdog
			timeout occurs.
			This is useful when you use a panic=... timeout and
			need the box quickly up again.
			Instead of 1 and 2 it is possible to use the following
			symbolic names: lapic and ioapic
			Example: nmi_watchdog=2 or nmi_watchdog=panic,lapic

	netpoll.carrier_timeout=
			[NET] Specifies amount of time (in seconds) that
			netpoll should wait for a carrier. By default netpoll
			waits 4 seconds.

	no387		[BUGS=X86-32] Tells the kernel to use the 387 maths
			emulation library even if a 387 maths coprocessor
			is present.

	no_console_suspend
			[HW] Never suspend the console
			Disable suspending of consoles during suspend and
			hibernate operations.  Once disabled, debugging
			messages can reach various consoles while the rest
			of the system is being put to sleep (ie, while
			debugging driver suspend/resume hooks).  This may
			not work reliably with all consoles, but is known
			to work with serial and VGA consoles.

	noaliencache	[MM, NUMA, SLAB] Disables the allocation of alien
			caches in the slab allocator.  Saves per-node memory,
			but will impact performance.

	noalign		[KNL,ARM]

	noapic		[SMP,APIC] Tells the kernel to not make use of any
			IOAPICs that may be present in the system.

	nobats		[PPC] Do not use BATs for mapping kernel lowmem
			on "Classic" PPC cores.

	nocache		[ARM]

	noclflush	[BUGS=X86] Don't use the CLFLUSH instruction

	nodelayacct	[KNL] Disable per-task delay accounting

	nodisconnect	[HW,SCSI,M68K] Disables SCSI disconnects.

	nodsp		[SH] Disable hardware DSP at boot time.

	noefi		[X86] Disable EFI runtime services support.

	noexec		[IA-64]

	noexec		[X86]
			On X86-32 available only on PAE configured kernels.
			noexec=on: enable non-executable mappings (default)
			noexec=off: disable non-executable mappings

	noexec32	[X86-64]
			This affects only 32-bit executables.
			noexec32=on: enable non-executable mappings (default)
				read doesn't imply executable mappings
			noexec32=off: disable non-executable mappings
				read implies executable mappings

	nofpu		[SH] Disable hardware FPU at boot time.

	nofxsr		[BUGS=X86-32] Disables x86 floating point extended
			register save and restore. The kernel will only save
			legacy floating-point registers on task switch.

	noxsave		[BUGS=X86] Disables x86 extended register state save
			and restore using xsave. The kernel will fallback to
			enabling legacy floating-point and sse state.

	nohlt		[BUGS=ARM,SH] Tells the kernel that the sleep(SH) or
			wfi(ARM) instruction doesn't work correctly and not to
			use it. This is also useful when using JTAG debugger.

	no-hlt		[BUGS=X86-32] Tells the kernel that the hlt
			instruction doesn't work correctly and not to
			use it.

	no_file_caps	Tells the kernel not to honor file capabilities.  The
			only way then for a file to be executed with privilege
			is to be setuid root or executed by root.

	nohalt		[IA-64] Tells the kernel not to use the power saving
			function PAL_HALT_LIGHT when idle. This increases
			power-consumption. On the positive side, it reduces
			interrupt wake-up latency, which may improve performance
			in certain environments such as networked servers or
			real-time systems.

	nohz=		[KNL] Boottime enable/disable dynamic ticks
			Valid arguments: on, off
			Default: on

	noiotrap	[SH] Disables trapped I/O port accesses.

	noirqdebug	[X86-32] Disables the code which attempts to detect and
			disable unhandled interrupt sources.

	no_timer_check	[X86,APIC] Disables the code which tests for
			broken timer IRQ sources.

	noisapnp	[ISAPNP] Disables ISA PnP code.

	noinitrd	[RAM] Tells the kernel not to load any configured
			initial RAM disk.

	nointremap	[X86-64, Intel-IOMMU] Do not enable interrupt
			remapping.
			[Deprecated - use intremap=off]

	nointroute	[IA-64]

	nojitter	[IA64] Disables jitter checking for ITC timers.

	no-kvmclock	[X86,KVM] Disable paravirtualized KVM clock driver

	nolapic		[X86-32,APIC] Do not enable or use the local APIC.

	nolapic_timer	[X86-32,APIC] Do not use the local APIC timer.

	noltlbs		[PPC] Do not use large page/tlb entries for kernel
			lowmem mapping on PPC40x.

	nomca		[IA-64] Disable machine check abort handling

	nomce		[X86-32] Machine Check Exception

	nomfgpt		[X86-32] Disable Multi-Function General Purpose
			Timer usage (for AMD Geode machines).

	nopat		[X86] Disable PAT (page attribute table extension of
			pagetables) support.

	norandmaps	Don't use address space randomization.  Equivalent to
			echo 0 > /proc/sys/kernel/randomize_va_space

	noreplace-paravirt	[X86,IA-64,PV_OPS] Don't patch paravirt_ops

	noreplace-smp	[X86-32,SMP] Don't replace SMP instructions
			with UP alternatives

	noresidual	[PPC] Don't use residual data on PReP machines.

	noresume	[SWSUSP] Disables resume and restores original swap
			space.

	no-scroll	[VGA] Disables scrollback.
			This is required for the Braillex ib80-piezo Braille
			reader made by F.H. Papenmeier (Germany).

	nosbagart	[IA-64]

	nosep		[BUGS=X86-32] Disables x86 SYSENTER/SYSEXIT support.

	nosmp		[SMP] Tells an SMP kernel to act as a UP kernel,
			and disable the IO APIC.  legacy for "maxcpus=0".

	nosoftlockup	[KNL] Disable the soft-lockup detector.

	noswapaccount	[KNL] Disable accounting of swap in memory resource
			controller. (See Documentation/cgroups/memory.txt)

	nosync		[HW,M68K] Disables sync negotiation for all devices.

	notsc		[BUGS=X86-32] Disable Time Stamp Counter

	nousb		[USB] Disable the USB subsystem

	nowatchdog	[KNL] Disable the lockup detector.

	nowb		[ARM]

	nox2apic	[X86-64,APIC] Do not enable x2APIC mode.

	nptcg=		[IA64] Override max number of concurrent global TLB
			purges which is reported from either PAL_VM_SUMMARY or
			SAL PALO.

	nr_cpus=	[SMP] Maximum number of processors that	an SMP kernel
			could support.  nr_cpus=n : n >= 1 limits the kernel to
			supporting 'n' processors. Later in runtime you can not
			use hotplug cpu feature to put more cpu back to online.
			just like you compile the kernel NR_CPUS=n

	nr_uarts=	[SERIAL] maximum number of UARTs to be registered.

	numa_zonelist_order= [KNL, BOOT] Select zonelist order for NUMA.
			one of ['zone', 'node', 'default'] can be specified
			This can be set from sysctl after boot.
			See Documentation/sysctl/vm.txt for details.

	ohci1394_dma=early	[HW] enable debugging via the ohci1394 driver.
			See Documentation/debugging-via-ohci1394.txt for more
			info.

	olpc_ec_timeout= [OLPC] ms delay when issuing EC commands
			Rather than timing out after 20 ms if an EC
			command is not properly ACKed, override the length
			of the timeout.  We have interrupts disabled while
			waiting for the ACK, so if this is set too high
			interrupts *may* be lost!

	omap_mux=	[OMAP] Override bootloader pin multiplexing.
			Format: <mux_mode0.mode_name=value>...
			For example, to override I2C bus2:
			omap_mux=i2c2_scl.i2c2_scl=0x100,i2c2_sda.i2c2_sda=0x100

	oprofile.timer=	[HW]
			Use timer interrupt instead of performance counters

	oprofile.cpu_type=	Force an oprofile cpu type
			This might be useful if you have an older oprofile
			userland or if you want common events.
			Format: { arch_perfmon }
			arch_perfmon: [X86] Force use of architectural
				perfmon on Intel CPUs instead of the
				CPU specific event set.

	OSS		[HW,OSS]
			See Documentation/sound/oss/oss-parameters.txt

	panic=		[KNL] Kernel behaviour on panic
			Format: <timeout>

	parkbd.port=	[HW] Parallel port number the keyboard adapter is
			connected to, default is 0.
			Format: <parport#>
	parkbd.mode=	[HW] Parallel port keyboard adapter mode of operation,
			0 for XT, 1 for AT (default is AT).
			Format: <mode>

	parport=	[HW,PPT] Specify parallel ports. 0 disables.
			Format: { 0 | auto | 0xBBB[,IRQ[,DMA]] }
			Use 'auto' to force the driver to use any
			IRQ/DMA settings detected (the default is to
			ignore detected IRQ/DMA settings because of
			possible conflicts). You can specify the base
			address, IRQ, and DMA settings; IRQ and DMA
			should be numbers, or 'auto' (for using detected
			settings on that particular port), or 'nofifo'
			(to avoid using a FIFO even if it is detected).
			Parallel ports are assigned in the order they
			are specified on the command line, starting
			with parport0.

	parport_init_mode=	[HW,PPT]
			Configure VIA parallel port to operate in
			a specific mode. This is necessary on Pegasos
			computer where firmware has no options for setting
			up parallel port mode and sets it to spp.
			Currently this function knows 686a and 8231 chips.
			Format: [spp|ps2|epp|ecp|ecpepp]

	pause_on_oops=
			Halt all CPUs after the first oops has been printed for
			the specified number of seconds.  This is to be used if
			your oopses keep scrolling off the screen.

	pcbit=		[HW,ISDN]

	pcd.		[PARIDE]
			See header of drivers/block/paride/pcd.c.
			See also Documentation/blockdev/paride.txt.

	pci=option[,option...]	[PCI] various PCI subsystem options:
		earlydump	[X86] dump PCI config space before the kernel
			        changes anything
		off		[X86] don't probe for the PCI bus
		bios		[X86-32] force use of PCI BIOS, don't access
				the hardware directly. Use this if your machine
				has a non-standard PCI host bridge.
		nobios		[X86-32] disallow use of PCI BIOS, only direct
				hardware access methods are allowed. Use this
				if you experience crashes upon bootup and you
				suspect they are caused by the BIOS.
		conf1		[X86] Force use of PCI Configuration
				Mechanism 1.
		conf2		[X86] Force use of PCI Configuration
				Mechanism 2.
		noaer		[PCIE] If the PCIEAER kernel config parameter is
				enabled, this kernel boot option can be used to
				disable the use of PCIE advanced error reporting.
		nodomains	[PCI] Disable support for multiple PCI
				root domains (aka PCI segments, in ACPI-speak).
		nommconf	[X86] Disable use of MMCONFIG for PCI
				Configuration
		check_enable_amd_mmconf [X86] check for and enable
				properly configured MMIO access to PCI
				config space on AMD family 10h CPU
		nomsi		[MSI] If the PCI_MSI kernel config parameter is
				enabled, this kernel boot option can be used to
				disable the use of MSI interrupts system-wide.
		noioapicquirk	[APIC] Disable all boot interrupt quirks.
				Safety option to keep boot IRQs enabled. This
				should never be necessary.
		ioapicreroute	[APIC] Enable rerouting of boot IRQs to the
				primary IO-APIC for bridges that cannot disable
				boot IRQs. This fixes a source of spurious IRQs
				when the system masks IRQs.
		noioapicreroute	[APIC] Disable workaround that uses the
				boot IRQ equivalent of an IRQ that connects to
				a chipset where boot IRQs cannot be disabled.
				The opposite of ioapicreroute.
		biosirq		[X86-32] Use PCI BIOS calls to get the interrupt
				routing table. These calls are known to be buggy
				on several machines and they hang the machine
				when used, but on other computers it's the only
				way to get the interrupt routing table. Try
				this option if the kernel is unable to allocate
				IRQs or discover secondary PCI buses on your
				motherboard.
		rom		[X86] Assign address space to expansion ROMs.
				Use with caution as certain devices share
				address decoders between ROMs and other
				resources.
		norom		[X86] Do not assign address space to
				expansion ROMs that do not already have
				BIOS assigned address ranges.
		nobar		[X86] Do not assign address space to the
				BARs that weren't assigned by the BIOS.
		irqmask=0xMMMM	[X86] Set a bit mask of IRQs allowed to be
				assigned automatically to PCI devices. You can
				make the kernel exclude IRQs of your ISA cards
				this way.
		pirqaddr=0xAAAAA	[X86] Specify the physical address
				of the PIRQ table (normally generated
				by the BIOS) if it is outside the
				F0000h-100000h range.
		lastbus=N	[X86] Scan all buses thru bus #N. Can be
				useful if the kernel is unable to find your
				secondary buses and you want to tell it
				explicitly which ones they are.
		assign-busses	[X86] Always assign all PCI bus
				numbers ourselves, overriding
				whatever the firmware may have done.
		usepirqmask	[X86] Honor the possible IRQ mask stored
				in the BIOS $PIR table. This is needed on
				some systems with broken BIOSes, notably
				some HP Pavilion N5400 and Omnibook XE3
				notebooks. This will have no effect if ACPI
				IRQ routing is enabled.
		noacpi		[X86] Do not use ACPI for IRQ routing
				or for PCI scanning.
		use_crs		[X86] Use PCI host bridge window information
				from ACPI.  On BIOSes from 2008 or later, this
				is enabled by default.  If you need to use this,
				please report a bug.
		nocrs		[X86] Ignore PCI host bridge windows from ACPI.
			        If you need to use this, please report a bug.
		routeirq	Do IRQ routing for all PCI devices.
				This is normally done in pci_enable_device(),
				so this option is a temporary workaround
				for broken drivers that don't call it.
		skip_isa_align	[X86] do not align io start addr, so can
				handle more pci cards
		firmware	[ARM] Do not re-enumerate the bus but instead
				just use the configuration from the
				bootloader. This is currently used on
				IXP2000 systems where the bus has to be
				configured a certain way for adjunct CPUs.
		noearly		[X86] Don't do any early type 1 scanning.
				This might help on some broken boards which
				machine check when some devices' config space
				is read. But various workarounds are disabled
				and some IOMMU drivers will not work.
		bfsort		Sort PCI devices into breadth-first order.
				This sorting is done to get a device
				order compatible with older (<= 2.4) kernels.
		nobfsort	Don't sort PCI devices into breadth-first order.
		cbiosize=nn[KMG]	The fixed amount of bus space which is
				reserved for the CardBus bridge's IO window.
				The default value is 256 bytes.
		cbmemsize=nn[KMG]	The fixed amount of bus space which is
				reserved for the CardBus bridge's memory
				window. The default value is 64 megabytes.
		resource_alignment=
				Format:
				[<order of align>@][<domain>:]<bus>:<slot>.<func>[; ...]
				Specifies alignment and device to reassign
				aligned memory resources.
				If <order of align> is not specified,
				PAGE_SIZE is used as alignment.
				PCI-PCI bridge can be specified, if resource
				windows need to be expanded.
		ecrc=		Enable/disable PCIe ECRC (transaction layer
				end-to-end CRC checking).
				bios: Use BIOS/firmware settings. This is the
				the default.
				off: Turn ECRC off
				on: Turn ECRC on.

	pcie_aspm=	[PCIE] Forcibly enable or disable PCIe Active State Power
			Management.
		off	Disable ASPM.
		force	Enable ASPM even on devices that claim not to support it.
			WARNING: Forcing ASPM on may cause system lockups.

	pcie_ports=	[PCIE] PCIe ports handling:
		auto	Ask the BIOS whether or not to use native PCIe services
			associated with PCIe ports (PME, hot-plug, AER).  Use
			them only if that is allowed by the BIOS.
		native	Use native PCIe services associated with PCIe ports
			unconditionally.
		compat	Treat PCIe ports as PCI-to-PCI bridges, disable the PCIe
			ports driver.

	pcie_pme=	[PCIE,PM] Native PCIe PME signaling options:
		nomsi	Do not use MSI for native PCIe PME signaling (this makes
			all PCIe root ports use INTx for all services).

	pcmv=		[HW,PCMCIA] BadgePAD 4

	pd.		[PARIDE]
			See Documentation/blockdev/paride.txt.

	pdcchassis=	[PARISC,HW] Disable/Enable PDC Chassis Status codes at
			boot time.
			Format: { 0 | 1 }
			See arch/parisc/kernel/pdc_chassis.c

	percpu_alloc=	Select which percpu first chunk allocator to use.
			Currently supported values are "embed" and "page".
			Archs may support subset or none of the	selections.
			See comments in mm/percpu.c for details on each
			allocator.  This parameter is primarily	for debugging
			and performance comparison.

	pf.		[PARIDE]
			See Documentation/blockdev/paride.txt.

	pg.		[PARIDE]
			See Documentation/blockdev/paride.txt.

	pirq=		[SMP,APIC] Manual mp-table setup
			See Documentation/x86/i386/IO-APIC.txt.

	plip=		[PPT,NET] Parallel port network link
			Format: { parport<nr> | timid | 0 }
			See also Documentation/parport.txt.

	pmtmr=		[X86] Manual setup of pmtmr I/O Port. 
			Override pmtimer IOPort with a hex value.
			e.g. pmtmr=0x508

	pnp.debug	[PNP]
			Enable PNP debug messages.  This depends on the
			CONFIG_PNP_DEBUG_MESSAGES option.

	pnpacpi=	[ACPI]
			{ off }

	pnpbios=	[ISAPNP]
			{ on | off | curr | res | no-curr | no-res }

	pnp_reserve_irq=
			[ISAPNP] Exclude IRQs for the autoconfiguration

	pnp_reserve_dma=
			[ISAPNP] Exclude DMAs for the autoconfiguration

	pnp_reserve_io=	[ISAPNP] Exclude I/O ports for the autoconfiguration
			Ranges are in pairs (I/O port base and size).

	pnp_reserve_mem=
			[ISAPNP] Exclude memory regions for the
			autoconfiguration.
			Ranges are in pairs (memory base and size).

	ports=		[IP_VS_FTP] IPVS ftp helper module
			Default is 21.
			Up to 8 (IP_VS_APP_MAX_PORTS) ports
			may be specified.
			Format: <port>,<port>....

	print-fatal-signals=
			[KNL] debug: print fatal signals

			If enabled, warn about various signal handling
			related application anomalies: too many signals,
			too many POSIX.1 timers, fatal signals causing a
			coredump - etc.

			If you hit the warning due to signal overflow,
			you might want to try "ulimit -i unlimited".

			default: off.

	printk.time=	Show timing data prefixed to each printk message line
			Format: <bool>  (1/Y/y=enable, 0/N/n=disable)

	processor.max_cstate=	[HW,ACPI]
			Limit processor to maximum C-state
			max_cstate=9 overrides any DMI blacklist limit.

	processor.nocst	[HW,ACPI]
			Ignore the _CST method to determine C-states,
			instead using the legacy FADT method

	profile=	[KNL] Enable kernel profiling via /proc/profile
			Format: [schedule,]<number>
			Param: "schedule" - profile schedule points.
			Param: <number> - step/bucket size as a power of 2 for
				statistical time based profiling.
			Param: "sleep" - profile D-state sleeping (millisecs).
				Requires CONFIG_SCHEDSTATS
			Param: "kvm" - profile VM exits.

	prompt_ramdisk=	[RAM] List of RAM disks to prompt for floppy disk
			before loading.
			See Documentation/blockdev/ramdisk.txt.

	psmouse.proto=	[HW,MOUSE] Highest PS2 mouse protocol extension to
			probe for; one of (bare|imps|exps|lifebook|any).
	psmouse.rate=	[HW,MOUSE] Set desired mouse report rate, in reports
			per second.
	psmouse.resetafter=	[HW,MOUSE]
			Try to reset the device after so many bad packets
			(0 = never).
	psmouse.resolution=
			[HW,MOUSE] Set desired mouse resolution, in dpi.
	psmouse.smartscroll=
			[HW,MOUSE] Controls Logitech smartscroll autorepeat.
			0 = disabled, 1 = enabled (default).

	pt.		[PARIDE]
			See Documentation/blockdev/paride.txt.

	pty.legacy_count=
			[KNL] Number of legacy pty's. Overwrites compiled-in
			default number.

	quiet		[KNL] Disable most log messages

	r128=		[HW,DRM]

	raid=		[HW,RAID]
			See Documentation/md.txt.

	ramdisk_blocksize=	[RAM]
			See Documentation/blockdev/ramdisk.txt.

	ramdisk_size=	[RAM] Sizes of RAM disks in kilobytes
			See Documentation/blockdev/ramdisk.txt.

	rcupdate.blimit=	[KNL,BOOT]
			Set maximum number of finished RCU callbacks to process
			in one batch.

	rcupdate.qhimark=	[KNL,BOOT]
			Set threshold of queued
			RCU callbacks over which batch limiting is disabled.

	rcupdate.qlowmark=	[KNL,BOOT]
			Set threshold of queued RCU callbacks below which
			batch limiting is re-enabled.

	rdinit=		[KNL]
			Format: <full_path>
			Run specified binary instead of /init from the ramdisk,
			used for early userspace startup. See initrd.

	reboot=		[BUGS=X86-32,BUGS=ARM,BUGS=IA-64] Rebooting mode
			Format: <reboot_mode>[,<reboot_mode2>[,...]]
			See arch/*/kernel/reboot.c or arch/*/kernel/process.c

	relax_domain_level=
			[KNL, SMP] Set scheduler's default relax_domain_level.
			See Documentation/cgroups/cpusets.txt.

	reserve=	[KNL,BUGS] Force the kernel to ignore some iomem area

	reservetop=	[X86-32]
			Format: nn[KMG]
			Reserves a hole at the top of the kernel virtual
			address space.

	reservelow=	[X86]
			Format: nn[K]
			Set the amount of memory to reserve for BIOS at
			the bottom of the address space.

	reset_devices	[KNL] Force drivers to reset the underlying device
			during initialization.

	resource_alloc_from_bottom
			Allocate new resources from the beginning of available
			space, not the end.  If you need to use this, please
			report a bug.

	resume=		[SWSUSP]
			Specify the partition device for software suspend

	resume_offset=	[SWSUSP]
			Specify the offset from the beginning of the partition
			given by "resume=" at which the swap header is located,
			in <PAGE_SIZE> units (needed only for swap files).
			See  Documentation/power/swsusp-and-swap-files.txt

	hibernate=	[HIBERNATION]
		noresume	Don't check if there's a hibernation image
				present during boot.
		nocompress	Don't compress/decompress hibernation images.

	retain_initrd	[RAM] Keep initrd memory after extraction

	rhash_entries=	[KNL,NET]
			Set number of hash buckets for route cache

	riscom8=	[HW,SERIAL]
			Format: <io_board1>[,<io_board2>[,...<io_boardN>]]

	ro		[KNL] Mount root device read-only on boot

	root=		[KNL] Root filesystem

	rootdelay=	[KNL] Delay (in seconds) to pause before attempting to
			mount the root filesystem

	rootflags=	[KNL] Set root filesystem mount option string

	rootfstype=	[KNL] Set root filesystem type

	rootwait	[KNL] Wait (indefinitely) for root device to show up.
			Useful for devices that are detected asynchronously
			(e.g. USB and MMC devices).

	rw		[KNL] Mount root device read-write on boot

	S		[KNL] Run init in single mode

	sa1100ir	[NET]
			See drivers/net/irda/sa1100_ir.c.

	sbni=		[NET] Granch SBNI12 leased line adapter

	sched_debug	[KNL] Enables verbose scheduler debug messages.

	security=	[SECURITY] Choose a security module to enable at boot.
			If this boot parameter is not specified, only the first
			security module asking for security registration will be
			loaded. An invalid security module name will be treated
			as if no module has been chosen.

	selinux=	[SELINUX] Disable or enable SELinux at boot time.
			Format: { "0" | "1" }
			See security/selinux/Kconfig help text.
			0 -- disable.
			1 -- enable.
			Default value is set via kernel config option.
			If enabled at boot time, /selinux/disable can be used
			later to disable prior to initial policy load.

	apparmor=	[APPARMOR] Disable or enable AppArmor at boot time
			Format: { "0" | "1" }
			See security/apparmor/Kconfig help text
			0 -- disable.
			1 -- enable.
			Default value is set via kernel config option.

	serialnumber	[BUGS=X86-32]

	shapers=	[NET]
			Maximal number of shapers.

	show_msr=	[x86] show boot-time MSR settings
			Format: { <integer> }
			Show boot-time (BIOS-initialized) MSR settings.
			The parameter means the number of CPUs to show,
			for example 1 means boot CPU only.

	simeth=		[IA-64]
	simscsi=

	slram=		[HW,MTD]

	slub_debug[=options[,slabs]]	[MM, SLUB]
			Enabling slub_debug allows one to determine the
			culprit if slab objects become corrupted. Enabling
			slub_debug can create guard zones around objects and
			may poison objects when not in use. Also tracks the
			last alloc / free. For more information see
			Documentation/vm/slub.txt.

	slub_max_order= [MM, SLUB]
			Determines the maximum allowed order for slabs.
			A high setting may cause OOMs due to memory
			fragmentation. For more information see
			Documentation/vm/slub.txt.

	slub_min_objects=	[MM, SLUB]
			The minimum number of objects per slab. SLUB will
			increase the slab order up to slub_max_order to
			generate a sufficiently large slab able to contain
			the number of objects indicated. The higher the number
			of objects the smaller the overhead of tracking slabs
			and the less frequently locks need to be acquired.
			For more information see Documentation/vm/slub.txt.

	slub_min_order=	[MM, SLUB]
			Determines the mininum page order for slabs. Must be
			lower than slub_max_order.
			For more information see Documentation/vm/slub.txt.

	slub_nomerge	[MM, SLUB]
			Disable merging of slabs with similar size. May be
			necessary if there is some reason to distinguish
			allocs to different slabs. Debug options disable
			merging on their own.
			For more information see Documentation/vm/slub.txt.

	smart2=		[HW]
			Format: <io1>[,<io2>[,...,<io8>]]

	smp-alt-once	[X86-32,SMP] On a hotplug CPU system, only
			attempt to substitute SMP alternatives once at boot.

	smsc-ircc2.nopnp	[HW] Don't use PNP to discover SMC devices
	smsc-ircc2.ircc_cfg=	[HW] Device configuration I/O port
	smsc-ircc2.ircc_sir=	[HW] SIR base I/O port
	smsc-ircc2.ircc_fir=	[HW] FIR base I/O port
	smsc-ircc2.ircc_irq=	[HW] IRQ line
	smsc-ircc2.ircc_dma=	[HW] DMA channel
	smsc-ircc2.ircc_transceiver= [HW] Transceiver type:
				0: Toshiba Satellite 1800 (GP data pin select)
				1: Fast pin select (default)
				2: ATC IRMode

	softlockup_panic=
			[KNL] Should the soft-lockup detector generate panics.

	sonypi.*=	[HW] Sony Programmable I/O Control Device driver
			See Documentation/sonypi.txt

	specialix=	[HW,SERIAL] Specialix multi-serial port adapter
			See Documentation/serial/specialix.txt.

	spia_io_base=	[HW,MTD]
	spia_fio_base=
	spia_pedr=
	spia_peddr=

	stacktrace	[FTRACE]
			Enabled the stack tracer on boot up.

	sti=		[PARISC,HW]
			Format: <num>
			Set the STI (builtin display/keyboard on the HP-PARISC
			machines) console (graphic card) which should be used
			as the initial boot-console.
			See also comment in drivers/video/console/sticore.c.

	sti_font=	[HW]
			See comment in drivers/video/console/sticore.c.

	stifb=		[HW]
			Format: bpp:<bpp1>[:<bpp2>[:<bpp3>...]]

	sunrpc.min_resvport=
	sunrpc.max_resvport=
			[NFS,SUNRPC]
			SunRPC servers often require that client requests
			originate from a privileged port (i.e. a port in the
			range 0 < portnr < 1024).
			An administrator who wishes to reserve some of these
			ports for other uses may adjust the range that the
			kernel's sunrpc client considers to be privileged
			using these two parameters to set the minimum and
			maximum port values.

	sunrpc.pool_mode=
			[NFS]
			Control how the NFS server code allocates CPUs to
			service thread pools.  Depending on how many NICs
			you have and where their interrupts are bound, this
			option will affect which CPUs will do NFS serving.
			Note: this parameter cannot be changed while the
			NFS server is running.

			auto	    the server chooses an appropriate mode
				    automatically using heuristics
			global	    a single global pool contains all CPUs
			percpu	    one pool for each CPU
			pernode	    one pool for each NUMA node (equivalent
				    to global on non-NUMA machines)

	sunrpc.tcp_slot_table_entries=
	sunrpc.udp_slot_table_entries=
			[NFS,SUNRPC]
			Sets the upper limit on the number of simultaneous
			RPC calls that can be sent from the client to a
			server. Increasing these values may allow you to
			improve throughput, but will also increase the
			amount of memory reserved for use by the client.

	swiotlb=	[IA-64] Number of I/O TLB slabs

	switches=	[HW,M68k]

	sysfs.deprecated=0|1 [KNL]
			Enable/disable old style sysfs layout for old udev
			on older distributions. When this option is enabled
			very new udev will not work anymore. When this option
			is disabled (or CONFIG_SYSFS_DEPRECATED not compiled)
			in older udev will not work anymore.
			Default depends on CONFIG_SYSFS_DEPRECATED_V2 set in
			the kernel configuration.

	sysrq_always_enabled
			[KNL]
			Ignore sysrq setting - this boot parameter will
			neutralize any effect of /proc/sys/kernel/sysrq.
			Useful for debugging.

	tdfx=		[HW,DRM]

	test_suspend=	[SUSPEND]
			Specify "mem" (for Suspend-to-RAM) or "standby" (for
			standby suspend) as the system sleep state to briefly
			enter during system startup.  The system is woken from
			this state using a wakeup-capable RTC alarm.

	thash_entries=	[KNL,NET]
			Set number of hash buckets for TCP connection

	thermal.act=	[HW,ACPI]
			-1: disable all active trip points in all thermal zones
			<degrees C>: override all lowest active trip points

	thermal.crt=	[HW,ACPI]
			-1: disable all critical trip points in all thermal zones
			<degrees C>: override all critical trip points

	thermal.nocrt=	[HW,ACPI]
			Set to disable actions on ACPI thermal zone
			critical and hot trip points.

	thermal.off=	[HW,ACPI]
			1: disable ACPI thermal control

	thermal.psv=	[HW,ACPI]
			-1: disable all passive trip points
			<degrees C>: override all passive trip points to this
			value

	thermal.tzp=	[HW,ACPI]
			Specify global default ACPI thermal zone polling rate
			<deci-seconds>: poll all this frequency
			0: no polling (default)

	topology=	[S390]
			Format: {off | on}
			Specify if the kernel should make use of the cpu
			topology informations if the hardware supports these.
			The scheduler will make use of these informations and
			e.g. base its process migration decisions on it.
			Default is on.

	tp720=		[HW,PS2]

	tpm_suspend_pcr=[HW,TPM]
			Format: integer pcr id
			Specify that at suspend time, the tpm driver
			should extend the specified pcr with zeros,
			as a workaround for some chips which fail to
			flush the last written pcr on TPM_SaveState.
			This will guarantee that all the other pcrs
			are saved.

	trace_buf_size=nn[KMG]
			[FTRACE] will set tracing buffer size.

	trace_event=[event-list]
			[FTRACE] Set and start specified trace events in order
			to facilitate early boot debugging.
			See also Documentation/trace/events.txt

	tsc=		Disable clocksource stability checks for TSC.
			Format: <string>
			[x86] reliable: mark tsc clocksource as reliable, this
<<<<<<< HEAD
			disables clocksource verification at runtime.
			Used to enable high-resolution timer mode on older
			hardware, and in virtualized environment.
			[x86] noirqtime: Do not use TSC to do irq accounting.
			Used to run time disable IRQ_TIME_ACCOUNTING on any
			platforms where RDTSC is slow and this accounting
			can add overhead.
=======
			disables clocksource verification at runtime, as well
			as the stability checks done at bootup.	Used to enable
			high-resolution timer mode on older hardware, and in
			virtualized environment.
>>>>>>> d3b8f889

	turbografx.map[2|3]=	[HW,JOY]
			TurboGraFX parallel port interface
			Format:
			<port#>,<js1>,<js2>,<js3>,<js4>,<js5>,<js6>,<js7>
			See also Documentation/input/joystick-parport.txt

	uhash_entries=	[KNL,NET]
			Set number of hash buckets for UDP/UDP-Lite connections

	uhci-hcd.ignore_oc=
			[USB] Ignore overcurrent events (default N).
			Some badly-designed motherboards generate lots of
			bogus events, for ports that aren't wired to
			anything.  Set this parameter to avoid log spamming.
			Note that genuine overcurrent events won't be
			reported either.

	unknown_nmi_panic
			[X86]
			Set unknown_nmi_panic=1 early on boot.

	usbcore.autosuspend=
			[USB] The autosuspend time delay (in seconds) used
			for newly-detected USB devices (default 2).  This
			is the time required before an idle device will be
			autosuspended.  Devices for which the delay is set
			to a negative value won't be autosuspended at all.

	usbcore.usbfs_snoop=
			[USB] Set to log all usbfs traffic (default 0 = off).

	usbcore.blinkenlights=
			[USB] Set to cycle leds on hubs (default 0 = off).

	usbcore.old_scheme_first=
			[USB] Start with the old device initialization
			scheme (default 0 = off).

	usbcore.use_both_schemes=
			[USB] Try the other device initialization scheme
			if the first one fails (default 1 = enabled).

	usbcore.initial_descriptor_timeout=
			[USB] Specifies timeout for the initial 64-byte
                        USB_REQ_GET_DESCRIPTOR request in milliseconds
			(default 5000 = 5.0 seconds).

	usbhid.mousepoll=
			[USBHID] The interval which mice are to be polled at.

	usb-storage.delay_use=
			[UMS] The delay in seconds before a new device is
			scanned for Logical Units (default 5).

	usb-storage.quirks=
			[UMS] A list of quirks entries to supplement or
			override the built-in unusual_devs list.  List
			entries are separated by commas.  Each entry has
			the form VID:PID:Flags where VID and PID are Vendor
			and Product ID values (4-digit hex numbers) and
			Flags is a set of characters, each corresponding
			to a common usb-storage quirk flag as follows:
				a = SANE_SENSE (collect more than 18 bytes
					of sense data);
				b = BAD_SENSE (don't collect more than 18
					bytes of sense data);
				c = FIX_CAPACITY (decrease the reported
					device capacity by one sector);
				h = CAPACITY_HEURISTICS (decrease the
					reported device capacity by one
					sector if the number is odd);
				i = IGNORE_DEVICE (don't bind to this
					device);
				l = NOT_LOCKABLE (don't try to lock and
					unlock ejectable media);
				m = MAX_SECTORS_64 (don't transfer more
					than 64 sectors = 32 KB at a time);
				o = CAPACITY_OK (accept the capacity
					reported by the device);
				r = IGNORE_RESIDUE (the device reports
					bogus residue values);
				s = SINGLE_LUN (the device has only one
					Logical Unit);
				w = NO_WP_DETECT (don't test whether the
					medium is write-protected).
			Example: quirks=0419:aaf5:rl,0421:0433:rc

	userpte=
			[X86] Flags controlling user PTE allocations.

				nohigh = do not allocate PTE pages in
					HIGHMEM regardless of setting
					of CONFIG_HIGHPTE.

	vdso=		[X86,SH]
			vdso=2: enable compat VDSO (default with COMPAT_VDSO)
			vdso=1: enable VDSO (default)
			vdso=0: disable VDSO mapping

	vdso32=		[X86]
			vdso32=2: enable compat VDSO (default with COMPAT_VDSO)
			vdso32=1: enable 32-bit VDSO (default)
			vdso32=0: disable 32-bit VDSO mapping

	vector=		[IA-64,SMP]
			vector=percpu: enable percpu vector domain

	video=		[FB] Frame buffer configuration
			See Documentation/fb/modedb.txt.

	vga=		[BOOT,X86-32] Select a particular video mode
			See Documentation/x86/boot.txt and
			Documentation/svga.txt.
			Use vga=ask for menu.
			This is actually a boot loader parameter; the value is
			passed to the kernel using a special protocol.

	vmalloc=nn[KMG]	[KNL,BOOT] Forces the vmalloc area to have an exact
			size of <nn>. This can be used to increase the
			minimum size (128MB on x86). It can also be used to
			decrease the size and leave more room for directly
			mapped kernel RAM.

	vmhalt=		[KNL,S390] Perform z/VM CP command after system halt.
			Format: <command>

	vmpanic=	[KNL,S390] Perform z/VM CP command after kernel panic.
			Format: <command>

	vmpoff=		[KNL,S390] Perform z/VM CP command after power off.
			Format: <command>

	vt.cur_default=	[VT] Default cursor shape.
			Format: 0xCCBBAA, where AA, BB, and CC are the same as
			the parameters of the <Esc>[?A;B;Cc escape sequence;
			see VGA-softcursor.txt. Default: 2 = underline.

	vt.default_blu=	[VT]
			Format: <blue0>,<blue1>,<blue2>,...,<blue15>
			Change the default blue palette of the console.
			This is a 16-member array composed of values
			ranging from 0-255.

	vt.default_grn=	[VT]
			Format: <green0>,<green1>,<green2>,...,<green15>
			Change the default green palette of the console.
			This is a 16-member array composed of values
			ranging from 0-255.

	vt.default_red=	[VT]
			Format: <red0>,<red1>,<red2>,...,<red15>
			Change the default red palette of the console.
			This is a 16-member array composed of values
			ranging from 0-255.

	vt.default_utf8=
			[VT]
			Format=<0|1>
			Set system-wide default UTF-8 mode for all tty's.
			Default is 1, i.e. UTF-8 mode is enabled for all
			newly opened terminals.

	vt.global_cursor_default=
			[VT]
			Format=<-1|0|1>
			Set system-wide default for whether a cursor
			is shown on new VTs. Default is -1,
			i.e. cursors will be created by default unless
			overridden by individual drivers. 0 will hide
			cursors, 1 will display them.

	watchdog timers	[HW,WDT] For information on watchdog timers,
			see Documentation/watchdog/watchdog-parameters.txt
			or other driver-specific files in the
			Documentation/watchdog/ directory.

	x2apic_phys	[X86-64,APIC] Use x2apic physical mode instead of
			default x2apic cluster mode on platforms
			supporting x2apic.

	x86_mrst_timer= [X86-32,APBT]
			Choose timer option for x86 Moorestown MID platform.
			Two valid options are apbt timer only and lapic timer
			plus one apbt timer for broadcast timer.
			x86_mrst_timer=apbt_only | lapic_and_apbt

	xd=		[HW,XT] Original XT pre-IDE (RLL encoded) disks.
	xd_geo=		See header of drivers/block/xd.c.

	xen_emul_unplug=		[HW,X86,XEN]
			Unplug Xen emulated devices
			Format: [unplug0,][unplug1]
			ide-disks -- unplug primary master IDE devices
			aux-ide-disks -- unplug non-primary-master IDE devices
			nics -- unplug network devices
			all -- unplug all emulated devices (NICs and IDE disks)
			unnecessary -- unplugging emulated devices is
				unnecessary even if the host did not respond to
				the unplug protocol
			never -- do not unplug even if version check succeeds

	xirc2ps_cs=	[NET,PCMCIA]
			Format:
			<irq>,<irq_mask>,<io>,<full_duplex>,<do_sound>,<lockup_hack>[,<irq2>[,<irq3>[,<irq4>]]]

______________________________________________________________________

TODO:

	Add more DRM drivers.<|MERGE_RESOLUTION|>--- conflicted
+++ resolved
@@ -2470,20 +2470,14 @@
 	tsc=		Disable clocksource stability checks for TSC.
 			Format: <string>
 			[x86] reliable: mark tsc clocksource as reliable, this
-<<<<<<< HEAD
-			disables clocksource verification at runtime.
-			Used to enable high-resolution timer mode on older
-			hardware, and in virtualized environment.
+			disables clocksource verification at runtime, as well
+			as the stability checks done at bootup.	Used to enable
+			high-resolution timer mode on older hardware, and in
+			virtualized environment.
 			[x86] noirqtime: Do not use TSC to do irq accounting.
 			Used to run time disable IRQ_TIME_ACCOUNTING on any
 			platforms where RDTSC is slow and this accounting
 			can add overhead.
-=======
-			disables clocksource verification at runtime, as well
-			as the stability checks done at bootup.	Used to enable
-			high-resolution timer mode on older hardware, and in
-			virtualized environment.
->>>>>>> d3b8f889
 
 	turbografx.map[2|3]=	[HW,JOY]
 			TurboGraFX parallel port interface
