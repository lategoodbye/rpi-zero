VERSION = 3
PATCHLEVEL = 5
SUBLEVEL = 0
<<<<<<< HEAD
EXTRAVERSION = -rc2
=======
EXTRAVERSION = -rc5
>>>>>>> ce5c1fe9
NAME = Saber-toothed Squirrel

# *DOCUMENTATION*
# To see a list of typical targets execute "make help"
# More info can be located in ./README
# Comments in this file are targeted only to the developer, do not
# expect to learn how to build the kernel reading this file.

# Do not:
# o  use make's built-in rules and variables
#    (this increases performance and avoids hard-to-debug behaviour);
# o  print "Entering directory ...";
MAKEFLAGS += -rR --no-print-directory

# Avoid funny character set dependencies
unexport LC_ALL
LC_COLLATE=C
LC_NUMERIC=C
export LC_COLLATE LC_NUMERIC

# We are using a recursive build, so we need to do a little thinking
# to get the ordering right.
#
# Most importantly: sub-Makefiles should only ever modify files in
# their own directory. If in some directory we have a dependency on
# a file in another dir (which doesn't happen often, but it's often
# unavoidable when linking the built-in.o targets which finally
# turn into vmlinux), we will call a sub make in that other dir, and
# after that we are sure that everything which is in that other dir
# is now up to date.
#
# The only cases where we need to modify files which have global
# effects are thus separated out and done before the recursive
# descending is started. They are now explicitly listed as the
# prepare rule.

# To put more focus on warnings, be less verbose as default
# Use 'make V=1' to see the full commands

ifeq ("$(origin V)", "command line")
  KBUILD_VERBOSE = $(V)
endif
ifndef KBUILD_VERBOSE
  KBUILD_VERBOSE = 0
endif

# Call a source code checker (by default, "sparse") as part of the
# C compilation.
#
# Use 'make C=1' to enable checking of only re-compiled files.
# Use 'make C=2' to enable checking of *all* source files, regardless
# of whether they are re-compiled or not.
#
# See the file "Documentation/sparse.txt" for more details, including
# where to get the "sparse" utility.

ifeq ("$(origin C)", "command line")
  KBUILD_CHECKSRC = $(C)
endif
ifndef KBUILD_CHECKSRC
  KBUILD_CHECKSRC = 0
endif

# Use make M=dir to specify directory of external module to build
# Old syntax make ... SUBDIRS=$PWD is still supported
# Setting the environment variable KBUILD_EXTMOD take precedence
ifdef SUBDIRS
  KBUILD_EXTMOD ?= $(SUBDIRS)
endif

ifeq ("$(origin M)", "command line")
  KBUILD_EXTMOD := $(M)
endif

# kbuild supports saving output files in a separate directory.
# To locate output files in a separate directory two syntaxes are supported.
# In both cases the working directory must be the root of the kernel src.
# 1) O=
# Use "make O=dir/to/store/output/files/"
#
# 2) Set KBUILD_OUTPUT
# Set the environment variable KBUILD_OUTPUT to point to the directory
# where the output files shall be placed.
# export KBUILD_OUTPUT=dir/to/store/output/files/
# make
#
# The O= assignment takes precedence over the KBUILD_OUTPUT environment
# variable.


# KBUILD_SRC is set on invocation of make in OBJ directory
# KBUILD_SRC is not intended to be used by the regular user (for now)
ifeq ($(KBUILD_SRC),)

# OK, Make called in directory where kernel src resides
# Do we want to locate output files in a separate directory?
ifeq ("$(origin O)", "command line")
  KBUILD_OUTPUT := $(O)
endif

ifeq ("$(origin W)", "command line")
  export KBUILD_ENABLE_EXTRA_GCC_CHECKS := $(W)
endif

# That's our default target when none is given on the command line
PHONY := _all
_all:

# Cancel implicit rules on top Makefile
$(CURDIR)/Makefile Makefile: ;

ifneq ($(KBUILD_OUTPUT),)
# Invoke a second make in the output directory, passing relevant variables
# check that the output directory actually exists
saved-output := $(KBUILD_OUTPUT)
KBUILD_OUTPUT := $(shell cd $(KBUILD_OUTPUT) && /bin/pwd)
$(if $(KBUILD_OUTPUT),, \
     $(error output directory "$(saved-output)" does not exist))

PHONY += $(MAKECMDGOALS) sub-make

$(filter-out _all sub-make $(CURDIR)/Makefile, $(MAKECMDGOALS)) _all: sub-make
	$(Q)@:

sub-make: FORCE
	$(if $(KBUILD_VERBOSE:1=),@)$(MAKE) -C $(KBUILD_OUTPUT) \
	KBUILD_SRC=$(CURDIR) \
	KBUILD_EXTMOD="$(KBUILD_EXTMOD)" -f $(CURDIR)/Makefile \
	$(filter-out _all sub-make,$(MAKECMDGOALS))

# Leave processing to above invocation of make
skip-makefile := 1
endif # ifneq ($(KBUILD_OUTPUT),)
endif # ifeq ($(KBUILD_SRC),)

# We process the rest of the Makefile if this is the final invocation of make
ifeq ($(skip-makefile),)

# If building an external module we do not care about the all: rule
# but instead _all depend on modules
PHONY += all
ifeq ($(KBUILD_EXTMOD),)
_all: all
else
_all: modules
endif

srctree		:= $(if $(KBUILD_SRC),$(KBUILD_SRC),$(CURDIR))
objtree		:= $(CURDIR)
src		:= $(srctree)
obj		:= $(objtree)

VPATH		:= $(srctree)$(if $(KBUILD_EXTMOD),:$(KBUILD_EXTMOD))

export srctree objtree VPATH


# SUBARCH tells the usermode build what the underlying arch is.  That is set
# first, and if a usermode build is happening, the "ARCH=um" on the command
# line overrides the setting of ARCH below.  If a native build is happening,
# then ARCH is assigned, getting whatever value it gets normally, and 
# SUBARCH is subsequently ignored.

SUBARCH := $(shell uname -m | sed -e s/i.86/i386/ -e s/sun4u/sparc64/ \
				  -e s/arm.*/arm/ -e s/sa110/arm/ \
				  -e s/s390x/s390/ -e s/parisc64/parisc/ \
				  -e s/ppc.*/powerpc/ -e s/mips.*/mips/ \
				  -e s/sh[234].*/sh/ )

# Cross compiling and selecting different set of gcc/bin-utils
# ---------------------------------------------------------------------------
#
# When performing cross compilation for other architectures ARCH shall be set
# to the target architecture. (See arch/* for the possibilities).
# ARCH can be set during invocation of make:
# make ARCH=ia64
# Another way is to have ARCH set in the environment.
# The default ARCH is the host where make is executed.

# CROSS_COMPILE specify the prefix used for all executables used
# during compilation. Only gcc and related bin-utils executables
# are prefixed with $(CROSS_COMPILE).
# CROSS_COMPILE can be set on the command line
# make CROSS_COMPILE=ia64-linux-
# Alternatively CROSS_COMPILE can be set in the environment.
# A third alternative is to store a setting in .config so that plain
# "make" in the configured kernel build directory always uses that.
# Default value for CROSS_COMPILE is not to prefix executables
# Note: Some architectures assign CROSS_COMPILE in their arch/*/Makefile
export KBUILD_BUILDHOST := $(SUBARCH)
ARCH		?= $(SUBARCH)
CROSS_COMPILE	?= $(CONFIG_CROSS_COMPILE:"%"=%)

# Architecture as present in compile.h
UTS_MACHINE 	:= $(ARCH)
SRCARCH 	:= $(ARCH)

# Additional ARCH settings for x86
ifeq ($(ARCH),i386)
        SRCARCH := x86
endif
ifeq ($(ARCH),x86_64)
        SRCARCH := x86
endif

# Additional ARCH settings for sparc
ifeq ($(ARCH),sparc32)
       SRCARCH := sparc
endif
ifeq ($(ARCH),sparc64)
       SRCARCH := sparc
endif

# Additional ARCH settings for sh
ifeq ($(ARCH),sh64)
       SRCARCH := sh
endif

# Additional ARCH settings for tile
ifeq ($(ARCH),tilepro)
       SRCARCH := tile
endif
ifeq ($(ARCH),tilegx)
       SRCARCH := tile
endif

# Where to locate arch specific headers
hdr-arch  := $(SRCARCH)

KCONFIG_CONFIG	?= .config
export KCONFIG_CONFIG

# SHELL used by kbuild
CONFIG_SHELL := $(shell if [ -x "$$BASH" ]; then echo $$BASH; \
	  else if [ -x /bin/bash ]; then echo /bin/bash; \
	  else echo sh; fi ; fi)

HOSTCC       = gcc
HOSTCXX      = g++
HOSTCFLAGS   = -Wall -Wmissing-prototypes -Wstrict-prototypes -O2 -fomit-frame-pointer
HOSTCXXFLAGS = -O2

# Decide whether to build built-in, modular, or both.
# Normally, just do built-in.

KBUILD_MODULES :=
KBUILD_BUILTIN := 1

#	If we have only "make modules", don't compile built-in objects.
#	When we're building modules with modversions, we need to consider
#	the built-in objects during the descend as well, in order to
#	make sure the checksums are up to date before we record them.

ifeq ($(MAKECMDGOALS),modules)
  KBUILD_BUILTIN := $(if $(CONFIG_MODVERSIONS),1)
endif

#	If we have "make <whatever> modules", compile modules
#	in addition to whatever we do anyway.
#	Just "make" or "make all" shall build modules as well

ifneq ($(filter all _all modules,$(MAKECMDGOALS)),)
  KBUILD_MODULES := 1
endif

ifeq ($(MAKECMDGOALS),)
  KBUILD_MODULES := 1
endif

export KBUILD_MODULES KBUILD_BUILTIN
export KBUILD_CHECKSRC KBUILD_SRC KBUILD_EXTMOD

# Beautify output
# ---------------------------------------------------------------------------
#
# Normally, we echo the whole command before executing it. By making
# that echo $($(quiet)$(cmd)), we now have the possibility to set
# $(quiet) to choose other forms of output instead, e.g.
#
#         quiet_cmd_cc_o_c = Compiling $(RELDIR)/$@
#         cmd_cc_o_c       = $(CC) $(c_flags) -c -o $@ $<
#
# If $(quiet) is empty, the whole command will be printed.
# If it is set to "quiet_", only the short version will be printed. 
# If it is set to "silent_", nothing will be printed at all, since
# the variable $(silent_cmd_cc_o_c) doesn't exist.
#
# A simple variant is to prefix commands with $(Q) - that's useful
# for commands that shall be hidden in non-verbose mode.
#
#	$(Q)ln $@ :<
#
# If KBUILD_VERBOSE equals 0 then the above command will be hidden.
# If KBUILD_VERBOSE equals 1 then the above command is displayed.

ifeq ($(KBUILD_VERBOSE),1)
  quiet =
  Q =
else
  quiet=quiet_
  Q = @
endif

# If the user is running make -s (silent mode), suppress echoing of
# commands

ifneq ($(filter s% -s%,$(MAKEFLAGS)),)
  quiet=silent_
endif

export quiet Q KBUILD_VERBOSE


# Look for make include files relative to root of kernel src
MAKEFLAGS += --include-dir=$(srctree)

# We need some generic definitions (do not try to remake the file).
$(srctree)/scripts/Kbuild.include: ;
include $(srctree)/scripts/Kbuild.include

# Make variables (CC, etc...)

AS		= $(CROSS_COMPILE)as
LD		= $(CROSS_COMPILE)ld
CC		= $(CROSS_COMPILE)gcc
CPP		= $(CC) -E
AR		= $(CROSS_COMPILE)ar
NM		= $(CROSS_COMPILE)nm
STRIP		= $(CROSS_COMPILE)strip
OBJCOPY		= $(CROSS_COMPILE)objcopy
OBJDUMP		= $(CROSS_COMPILE)objdump
AWK		= awk
GENKSYMS	= scripts/genksyms/genksyms
INSTALLKERNEL  := installkernel
DEPMOD		= /sbin/depmod
PERL		= perl
CHECK		= sparse

CHECKFLAGS     := -D__linux__ -Dlinux -D__STDC__ -Dunix -D__unix__ \
		  -Wbitwise -Wno-return-void $(CF)
CFLAGS_MODULE   =
AFLAGS_MODULE   =
LDFLAGS_MODULE  =
CFLAGS_KERNEL	=
AFLAGS_KERNEL	=
CFLAGS_GCOV	= -fprofile-arcs -ftest-coverage


# Use LINUXINCLUDE when you must reference the include/ directory.
# Needed to be compatible with the O= option
LINUXINCLUDE    := -I$(srctree)/arch/$(hdr-arch)/include \
                   -Iarch/$(hdr-arch)/include/generated -Iinclude \
                   $(if $(KBUILD_SRC), -I$(srctree)/include) \
                   -include $(srctree)/include/linux/kconfig.h

KBUILD_CPPFLAGS := -D__KERNEL__

KBUILD_CFLAGS   := -Wall -Wundef -Wstrict-prototypes -Wno-trigraphs \
		   -fno-strict-aliasing -fno-common \
		   -Werror-implicit-function-declaration \
		   -Wno-format-security \
		   -fno-delete-null-pointer-checks
KBUILD_AFLAGS_KERNEL :=
KBUILD_CFLAGS_KERNEL :=
KBUILD_AFLAGS   := -D__ASSEMBLY__
KBUILD_AFLAGS_MODULE  := -DMODULE
KBUILD_CFLAGS_MODULE  := -DMODULE
KBUILD_LDFLAGS_MODULE := -T $(srctree)/scripts/module-common.lds

# Read KERNELRELEASE from include/config/kernel.release (if it exists)
KERNELRELEASE = $(shell cat include/config/kernel.release 2> /dev/null)
KERNELVERSION = $(VERSION)$(if $(PATCHLEVEL),.$(PATCHLEVEL)$(if $(SUBLEVEL),.$(SUBLEVEL)))$(EXTRAVERSION)

export VERSION PATCHLEVEL SUBLEVEL KERNELRELEASE KERNELVERSION
export ARCH SRCARCH CONFIG_SHELL HOSTCC HOSTCFLAGS CROSS_COMPILE AS LD CC
export CPP AR NM STRIP OBJCOPY OBJDUMP
export MAKE AWK GENKSYMS INSTALLKERNEL PERL UTS_MACHINE
export HOSTCXX HOSTCXXFLAGS LDFLAGS_MODULE CHECK CHECKFLAGS

export KBUILD_CPPFLAGS NOSTDINC_FLAGS LINUXINCLUDE OBJCOPYFLAGS LDFLAGS
export KBUILD_CFLAGS CFLAGS_KERNEL CFLAGS_MODULE CFLAGS_GCOV
export KBUILD_AFLAGS AFLAGS_KERNEL AFLAGS_MODULE
export KBUILD_AFLAGS_MODULE KBUILD_CFLAGS_MODULE KBUILD_LDFLAGS_MODULE
export KBUILD_AFLAGS_KERNEL KBUILD_CFLAGS_KERNEL
export KBUILD_ARFLAGS

# When compiling out-of-tree modules, put MODVERDIR in the module
# tree rather than in the kernel tree. The kernel tree might
# even be read-only.
export MODVERDIR := $(if $(KBUILD_EXTMOD),$(firstword $(KBUILD_EXTMOD))/).tmp_versions

# Files to ignore in find ... statements

RCS_FIND_IGNORE := \( -name SCCS -o -name BitKeeper -o -name .svn -o -name CVS \
		   -o -name .pc -o -name .hg -o -name .git \) -prune -o
export RCS_TAR_IGNORE := --exclude SCCS --exclude BitKeeper --exclude .svn \
			 --exclude CVS --exclude .pc --exclude .hg --exclude .git

# ===========================================================================
# Rules shared between *config targets and build targets

# Basic helpers built in scripts/
PHONY += scripts_basic
scripts_basic:
	$(Q)$(MAKE) $(build)=scripts/basic
	$(Q)rm -f .tmp_quiet_recordmcount

# To avoid any implicit rule to kick in, define an empty command.
scripts/basic/%: scripts_basic ;

PHONY += outputmakefile
# outputmakefile generates a Makefile in the output directory, if using a
# separate output directory. This allows convenient use of make in the
# output directory.
outputmakefile:
ifneq ($(KBUILD_SRC),)
	$(Q)ln -fsn $(srctree) source
	$(Q)$(CONFIG_SHELL) $(srctree)/scripts/mkmakefile \
	    $(srctree) $(objtree) $(VERSION) $(PATCHLEVEL)
endif

# Support for using generic headers in asm-generic
PHONY += asm-generic
asm-generic:
	$(Q)$(MAKE) -f $(srctree)/scripts/Makefile.asm-generic \
	            obj=arch/$(SRCARCH)/include/generated/asm

# To make sure we do not include .config for any of the *config targets
# catch them early, and hand them over to scripts/kconfig/Makefile
# It is allowed to specify more targets when calling make, including
# mixing *config targets and build targets.
# For example 'make oldconfig all'.
# Detect when mixed targets is specified, and make a second invocation
# of make so .config is not included in this case either (for *config).

no-dot-config-targets := clean mrproper distclean \
			 cscope gtags TAGS tags help %docs check% coccicheck \
			 include/linux/version.h headers_% archheaders archscripts \
			 kernelversion %src-pkg

config-targets := 0
mixed-targets  := 0
dot-config     := 1

ifneq ($(filter $(no-dot-config-targets), $(MAKECMDGOALS)),)
	ifeq ($(filter-out $(no-dot-config-targets), $(MAKECMDGOALS)),)
		dot-config := 0
	endif
endif

ifeq ($(KBUILD_EXTMOD),)
        ifneq ($(filter config %config,$(MAKECMDGOALS)),)
                config-targets := 1
                ifneq ($(filter-out config %config,$(MAKECMDGOALS)),)
                        mixed-targets := 1
                endif
        endif
endif

ifeq ($(mixed-targets),1)
# ===========================================================================
# We're called with mixed targets (*config and build targets).
# Handle them one by one.

%:: FORCE
	$(Q)$(MAKE) -C $(srctree) KBUILD_SRC= $@

else
ifeq ($(config-targets),1)
# ===========================================================================
# *config targets only - make sure prerequisites are updated, and descend
# in scripts/kconfig to make the *config target

# Read arch specific Makefile to set KBUILD_DEFCONFIG as needed.
# KBUILD_DEFCONFIG may point out an alternative default configuration
# used for 'make defconfig'
include $(srctree)/arch/$(SRCARCH)/Makefile
export KBUILD_DEFCONFIG KBUILD_KCONFIG

config: scripts_basic outputmakefile FORCE
	$(Q)mkdir -p include/linux include/config
	$(Q)$(MAKE) $(build)=scripts/kconfig $@

%config: scripts_basic outputmakefile FORCE
	$(Q)mkdir -p include/linux include/config
	$(Q)$(MAKE) $(build)=scripts/kconfig $@

else
# ===========================================================================
# Build targets only - this includes vmlinux, arch specific targets, clean
# targets and others. In general all targets except *config targets.

ifeq ($(KBUILD_EXTMOD),)
# Additional helpers built in scripts/
# Carefully list dependencies so we do not try to build scripts twice
# in parallel
PHONY += scripts
scripts: scripts_basic include/config/auto.conf include/config/tristate.conf
	$(Q)$(MAKE) $(build)=$(@)

# Objects we will link into vmlinux / subdirs we need to visit
init-y		:= init/
drivers-y	:= drivers/ sound/ firmware/
net-y		:= net/
libs-y		:= lib/
core-y		:= usr/
endif # KBUILD_EXTMOD

ifeq ($(dot-config),1)
# Read in config
-include include/config/auto.conf

ifeq ($(KBUILD_EXTMOD),)
# Read in dependencies to all Kconfig* files, make sure to run
# oldconfig if changes are detected.
-include include/config/auto.conf.cmd

# To avoid any implicit rule to kick in, define an empty command
$(KCONFIG_CONFIG) include/config/auto.conf.cmd: ;

# If .config is newer than include/config/auto.conf, someone tinkered
# with it and forgot to run make oldconfig.
# if auto.conf.cmd is missing then we are probably in a cleaned tree so
# we execute the config step to be sure to catch updated Kconfig files
include/config/%.conf: $(KCONFIG_CONFIG) include/config/auto.conf.cmd
	$(Q)$(MAKE) -f $(srctree)/Makefile silentoldconfig
else
# external modules needs include/generated/autoconf.h and include/config/auto.conf
# but do not care if they are up-to-date. Use auto.conf to trigger the test
PHONY += include/config/auto.conf

include/config/auto.conf:
	$(Q)test -e include/generated/autoconf.h -a -e $@ || (		\
	echo;								\
	echo "  ERROR: Kernel configuration is invalid.";		\
	echo "         include/generated/autoconf.h or $@ are missing.";\
	echo "         Run 'make oldconfig && make prepare' on kernel src to fix it.";	\
	echo;								\
	/bin/false)

endif # KBUILD_EXTMOD

else
# Dummy target needed, because used as prerequisite
include/config/auto.conf: ;
endif # $(dot-config)

# The all: target is the default when no target is given on the
# command line.
# This allow a user to issue only 'make' to build a kernel including modules
# Defaults to vmlinux, but the arch makefile usually adds further targets
all: vmlinux

ifdef CONFIG_CC_OPTIMIZE_FOR_SIZE
KBUILD_CFLAGS	+= -Os
else
KBUILD_CFLAGS	+= -O2
endif

include $(srctree)/arch/$(SRCARCH)/Makefile

ifdef CONFIG_READABLE_ASM
# Disable optimizations that make assembler listings hard to read.
# reorder blocks reorders the control in the function
# ipa clone creates specialized cloned functions
# partial inlining inlines only parts of functions
KBUILD_CFLAGS += $(call cc-option,-fno-reorder-blocks,) \
                 $(call cc-option,-fno-ipa-cp-clone,) \
                 $(call cc-option,-fno-partial-inlining)
endif

ifneq ($(CONFIG_FRAME_WARN),0)
KBUILD_CFLAGS += $(call cc-option,-Wframe-larger-than=${CONFIG_FRAME_WARN})
endif

# Force gcc to behave correct even for buggy distributions
ifndef CONFIG_CC_STACKPROTECTOR
KBUILD_CFLAGS += $(call cc-option, -fno-stack-protector)
endif

# This warning generated too much noise in a regular build.
# Use make W=1 to enable this warning (see scripts/Makefile.build)
KBUILD_CFLAGS += $(call cc-disable-warning, unused-but-set-variable)

ifdef CONFIG_FRAME_POINTER
KBUILD_CFLAGS	+= -fno-omit-frame-pointer -fno-optimize-sibling-calls
else
# Some targets (ARM with Thumb2, for example), can't be built with frame
# pointers.  For those, we don't have FUNCTION_TRACER automatically
# select FRAME_POINTER.  However, FUNCTION_TRACER adds -pg, and this is
# incompatible with -fomit-frame-pointer with current GCC, so we don't use
# -fomit-frame-pointer with FUNCTION_TRACER.
ifndef CONFIG_FUNCTION_TRACER
KBUILD_CFLAGS	+= -fomit-frame-pointer
endif
endif

ifdef CONFIG_DEBUG_INFO
KBUILD_CFLAGS	+= -g
KBUILD_AFLAGS	+= -gdwarf-2
endif

ifdef CONFIG_DEBUG_INFO_REDUCED
KBUILD_CFLAGS 	+= $(call cc-option, -femit-struct-debug-baseonly)
endif

ifdef CONFIG_FUNCTION_TRACER
KBUILD_CFLAGS	+= -pg
ifdef CONFIG_DYNAMIC_FTRACE
	ifdef CONFIG_HAVE_C_RECORDMCOUNT
		BUILD_C_RECORDMCOUNT := y
		export BUILD_C_RECORDMCOUNT
	endif
endif
endif

# We trigger additional mismatches with less inlining
ifdef CONFIG_DEBUG_SECTION_MISMATCH
KBUILD_CFLAGS += $(call cc-option, -fno-inline-functions-called-once)
endif

# arch Makefile may override CC so keep this after arch Makefile is included
NOSTDINC_FLAGS += -nostdinc -isystem $(shell $(CC) -print-file-name=include)
CHECKFLAGS     += $(NOSTDINC_FLAGS)

# warn about C99 declaration after statement
KBUILD_CFLAGS += $(call cc-option,-Wdeclaration-after-statement,)

# disable pointer signed / unsigned warnings in gcc 4.0
KBUILD_CFLAGS += $(call cc-disable-warning, pointer-sign)

# disable invalid "can't wrap" optimizations for signed / pointers
KBUILD_CFLAGS	+= $(call cc-option,-fno-strict-overflow)

# conserve stack if available
KBUILD_CFLAGS   += $(call cc-option,-fconserve-stack)

# use the deterministic mode of AR if available
KBUILD_ARFLAGS := $(call ar-option,D)

# check for 'asm goto'
ifeq ($(shell $(CONFIG_SHELL) $(srctree)/scripts/gcc-goto.sh $(CC)), y)
	KBUILD_CFLAGS += -DCC_HAVE_ASM_GOTO
endif

# Add user supplied CPPFLAGS, AFLAGS and CFLAGS as the last assignments
# But warn user when we do so
warn-assign = \
$(warning "WARNING: Appending $$K$(1) ($(K$(1))) from $(origin K$(1)) to kernel $$$(1)")

ifneq ($(KCPPFLAGS),)
        $(call warn-assign,CPPFLAGS)
        KBUILD_CPPFLAGS += $(KCPPFLAGS)
endif
ifneq ($(KAFLAGS),)
        $(call warn-assign,AFLAGS)
        KBUILD_AFLAGS += $(KAFLAGS)
endif
ifneq ($(KCFLAGS),)
        $(call warn-assign,CFLAGS)
        KBUILD_CFLAGS += $(KCFLAGS)
endif

# Use --build-id when available.
LDFLAGS_BUILD_ID = $(patsubst -Wl$(comma)%,%,\
			      $(call cc-ldoption, -Wl$(comma)--build-id,))
KBUILD_LDFLAGS_MODULE += $(LDFLAGS_BUILD_ID)
LDFLAGS_vmlinux += $(LDFLAGS_BUILD_ID)

ifeq ($(CONFIG_STRIP_ASM_SYMS),y)
LDFLAGS_vmlinux	+= $(call ld-option, -X,)
endif

# Default kernel image to build when no specific target is given.
# KBUILD_IMAGE may be overruled on the command line or
# set in the environment
# Also any assignments in arch/$(ARCH)/Makefile take precedence over
# this default value
export KBUILD_IMAGE ?= vmlinux

#
# INSTALL_PATH specifies where to place the updated kernel and system map
# images. Default is /boot, but you can set it to other values
export	INSTALL_PATH ?= /boot

#
# INSTALL_MOD_PATH specifies a prefix to MODLIB for module directory
# relocations required by build roots.  This is not defined in the
# makefile but the argument can be passed to make if needed.
#

MODLIB	= $(INSTALL_MOD_PATH)/lib/modules/$(KERNELRELEASE)
export MODLIB

#
#  INSTALL_MOD_STRIP, if defined, will cause modules to be
#  stripped after they are installed.  If INSTALL_MOD_STRIP is '1', then
#  the default option --strip-debug will be used.  Otherwise,
#  INSTALL_MOD_STRIP value will be used as the options to the strip command.

ifdef INSTALL_MOD_STRIP
ifeq ($(INSTALL_MOD_STRIP),1)
mod_strip_cmd = $(STRIP) --strip-debug
else
mod_strip_cmd = $(STRIP) $(INSTALL_MOD_STRIP)
endif # INSTALL_MOD_STRIP=1
else
mod_strip_cmd = true
endif # INSTALL_MOD_STRIP
export mod_strip_cmd


ifeq ($(KBUILD_EXTMOD),)
core-y		+= kernel/ mm/ fs/ ipc/ security/ crypto/ block/

vmlinux-dirs	:= $(patsubst %/,%,$(filter %/, $(init-y) $(init-m) \
		     $(core-y) $(core-m) $(drivers-y) $(drivers-m) \
		     $(net-y) $(net-m) $(libs-y) $(libs-m)))

vmlinux-alldirs	:= $(sort $(vmlinux-dirs) $(patsubst %/,%,$(filter %/, \
		     $(init-n) $(init-) \
		     $(core-n) $(core-) $(drivers-n) $(drivers-) \
		     $(net-n)  $(net-)  $(libs-n)    $(libs-))))

init-y		:= $(patsubst %/, %/built-in.o, $(init-y))
core-y		:= $(patsubst %/, %/built-in.o, $(core-y))
drivers-y	:= $(patsubst %/, %/built-in.o, $(drivers-y))
net-y		:= $(patsubst %/, %/built-in.o, $(net-y))
libs-y1		:= $(patsubst %/, %/lib.a, $(libs-y))
libs-y2		:= $(patsubst %/, %/built-in.o, $(libs-y))
libs-y		:= $(libs-y1) $(libs-y2)

# Externally visible symbols (used by link-vmlinux.sh)
export KBUILD_VMLINUX_INIT := $(head-y) $(init-y)
export KBUILD_VMLINUX_MAIN := $(core-y) $(libs-y) $(drivers-y) $(net-y)
export KBUILD_LDS          := arch/$(SRCARCH)/kernel/vmlinux.lds
export LDFLAGS_vmlinux

vmlinux-deps := $(KBUILD_LDS) $(KBUILD_VMLINUX_INIT) $(KBUILD_VMLINUX_MAIN)

# Final link of vmlinux
      cmd_link-vmlinux = $(CONFIG_SHELL) $< $(LD) $(LDFLAGS) $(LDFLAGS_vmlinux)
quiet_cmd_link-vmlinux = LINK    $@

# Include targets which we want to
# execute if the rest of the kernel build went well.
vmlinux: scripts/link-vmlinux.sh $(vmlinux-deps) FORCE
ifdef CONFIG_HEADERS_CHECK
	$(Q)$(MAKE) -f $(srctree)/Makefile headers_check
endif
ifdef CONFIG_SAMPLES
	$(Q)$(MAKE) $(build)=samples
endif
ifdef CONFIG_BUILD_DOCSRC
	$(Q)$(MAKE) $(build)=Documentation
endif
	+$(call if_changed,link-vmlinux)

# The actual objects are generated when descending, 
# make sure no implicit rule kicks in
$(sort $(vmlinux-deps)): $(vmlinux-dirs) ;

# Handle descending into subdirectories listed in $(vmlinux-dirs)
# Preset locale variables to speed up the build process. Limit locale
# tweaks to this spot to avoid wrong language settings when running
# make menuconfig etc.
# Error messages still appears in the original language

PHONY += $(vmlinux-dirs)
$(vmlinux-dirs): prepare scripts
	$(Q)$(MAKE) $(build)=$@

# Store (new) KERNELRELASE string in include/config/kernel.release
include/config/kernel.release: include/config/auto.conf FORCE
	$(Q)rm -f $@
	$(Q)echo "$(KERNELVERSION)$$($(CONFIG_SHELL) $(srctree)/scripts/setlocalversion $(srctree))" > $@


# Things we need to do before we recursively start building the kernel
# or the modules are listed in "prepare".
# A multi level approach is used. prepareN is processed before prepareN-1.
# archprepare is used in arch Makefiles and when processed asm symlink,
# version.h and scripts_basic is processed / created.

# Listed in dependency order
PHONY += prepare archprepare prepare0 prepare1 prepare2 prepare3

# prepare3 is used to check if we are building in a separate output directory,
# and if so do:
# 1) Check that make has not been executed in the kernel src $(srctree)
prepare3: include/config/kernel.release
ifneq ($(KBUILD_SRC),)
	@$(kecho) '  Using $(srctree) as source for kernel'
	$(Q)if [ -f $(srctree)/.config -o -d $(srctree)/include/config ]; then \
		echo "  $(srctree) is not clean, please run 'make mrproper'"; \
		echo "  in the '$(srctree)' directory.";\
		/bin/false; \
	fi;
endif

# prepare2 creates a makefile if using a separate output directory
prepare2: prepare3 outputmakefile asm-generic

prepare1: prepare2 include/linux/version.h include/generated/utsrelease.h \
                   include/config/auto.conf
	$(cmd_crmodverdir)

archprepare: archheaders archscripts prepare1 scripts_basic

prepare0: archprepare FORCE
	$(Q)$(MAKE) $(build)=.

# All the preparing..
prepare: prepare0

# Generate some files
# ---------------------------------------------------------------------------

# KERNELRELEASE can change from a few different places, meaning version.h
# needs to be updated, so this check is forced on all builds

uts_len := 64
define filechk_utsrelease.h
	if [ `echo -n "$(KERNELRELEASE)" | wc -c ` -gt $(uts_len) ]; then \
	  echo '"$(KERNELRELEASE)" exceeds $(uts_len) characters' >&2;    \
	  exit 1;                                                         \
	fi;                                                               \
	(echo \#define UTS_RELEASE \"$(KERNELRELEASE)\";)
endef

define filechk_version.h
	(echo \#define LINUX_VERSION_CODE $(shell                         \
	expr $(VERSION) \* 65536 + 0$(PATCHLEVEL) \* 256 + 0$(SUBLEVEL)); \
	echo '#define KERNEL_VERSION(a,b,c) (((a) << 16) + ((b) << 8) + (c))';)
endef

include/linux/version.h: $(srctree)/Makefile FORCE
	$(call filechk,version.h)

include/generated/utsrelease.h: include/config/kernel.release FORCE
	$(call filechk,utsrelease.h)

PHONY += headerdep
headerdep:
	$(Q)find $(srctree)/include/ -name '*.h' | xargs --max-args 1 \
	$(srctree)/scripts/headerdep.pl -I$(srctree)/include

# ---------------------------------------------------------------------------

PHONY += depend dep
depend dep:
	@echo '*** Warning: make $@ is unnecessary now.'

# ---------------------------------------------------------------------------
# Firmware install
INSTALL_FW_PATH=$(INSTALL_MOD_PATH)/lib/firmware
export INSTALL_FW_PATH

PHONY += firmware_install
firmware_install: FORCE
	@mkdir -p $(objtree)/firmware
	$(Q)$(MAKE) -f $(srctree)/scripts/Makefile.fwinst obj=firmware __fw_install

# ---------------------------------------------------------------------------
# Kernel headers

#Default location for installed headers
export INSTALL_HDR_PATH = $(objtree)/usr

hdr-inst := -rR -f $(srctree)/scripts/Makefile.headersinst obj

# If we do an all arch process set dst to asm-$(hdr-arch)
hdr-dst = $(if $(KBUILD_HEADERS), dst=include/asm-$(hdr-arch), dst=include/asm)

PHONY += archheaders
archheaders:

PHONY += archscripts
archscripts:

PHONY += __headers
__headers: include/linux/version.h scripts_basic asm-generic archheaders archscripts FORCE
	$(Q)$(MAKE) $(build)=scripts build_unifdef

PHONY += headers_install_all
headers_install_all:
	$(Q)$(CONFIG_SHELL) $(srctree)/scripts/headers.sh install

PHONY += headers_install
headers_install: __headers
	$(if $(wildcard $(srctree)/arch/$(hdr-arch)/include/asm/Kbuild),, \
	$(error Headers not exportable for the $(SRCARCH) architecture))
	$(Q)$(MAKE) $(hdr-inst)=include
	$(Q)$(MAKE) $(hdr-inst)=arch/$(hdr-arch)/include/asm $(hdr-dst)

PHONY += headers_check_all
headers_check_all: headers_install_all
	$(Q)$(CONFIG_SHELL) $(srctree)/scripts/headers.sh check

PHONY += headers_check
headers_check: headers_install
	$(Q)$(MAKE) $(hdr-inst)=include HDRCHECK=1
	$(Q)$(MAKE) $(hdr-inst)=arch/$(hdr-arch)/include/asm $(hdr-dst) HDRCHECK=1

# ---------------------------------------------------------------------------
# Modules

ifdef CONFIG_MODULES

# By default, build modules as well

all: modules

#	Build modules
#
#	A module can be listed more than once in obj-m resulting in
#	duplicate lines in modules.order files.  Those are removed
#	using awk while concatenating to the final file.

PHONY += modules
modules: $(vmlinux-dirs) $(if $(KBUILD_BUILTIN),vmlinux) modules.builtin
	$(Q)$(AWK) '!x[$$0]++' $(vmlinux-dirs:%=$(objtree)/%/modules.order) > $(objtree)/modules.order
	@$(kecho) '  Building modules, stage 2.';
	$(Q)$(MAKE) -f $(srctree)/scripts/Makefile.modpost
	$(Q)$(MAKE) -f $(srctree)/scripts/Makefile.fwinst obj=firmware __fw_modbuild

modules.builtin: $(vmlinux-dirs:%=%/modules.builtin)
	$(Q)$(AWK) '!x[$$0]++' $^ > $(objtree)/modules.builtin

%/modules.builtin: include/config/auto.conf
	$(Q)$(MAKE) $(modbuiltin)=$*


# Target to prepare building external modules
PHONY += modules_prepare
modules_prepare: prepare scripts

# Target to install modules
PHONY += modules_install
modules_install: _modinst_ _modinst_post

PHONY += _modinst_
_modinst_:
	@rm -rf $(MODLIB)/kernel
	@rm -f $(MODLIB)/source
	@mkdir -p $(MODLIB)/kernel
	@ln -s $(srctree) $(MODLIB)/source
	@if [ ! $(objtree) -ef  $(MODLIB)/build ]; then \
		rm -f $(MODLIB)/build ; \
		ln -s $(objtree) $(MODLIB)/build ; \
	fi
	@cp -f $(objtree)/modules.order $(MODLIB)/
	@cp -f $(objtree)/modules.builtin $(MODLIB)/
	$(Q)$(MAKE) -f $(srctree)/scripts/Makefile.modinst

# This depmod is only for convenience to give the initial
# boot a modules.dep even before / is mounted read-write.  However the
# boot script depmod is the master version.
PHONY += _modinst_post
_modinst_post: _modinst_
	$(Q)$(MAKE) -f $(srctree)/scripts/Makefile.fwinst obj=firmware __fw_modinst
	$(call cmd,depmod)

else # CONFIG_MODULES

# Modules not configured
# ---------------------------------------------------------------------------

modules modules_install: FORCE
	@echo
	@echo "The present kernel configuration has modules disabled."
	@echo "Type 'make config' and enable loadable module support."
	@echo "Then build a kernel with module support enabled."
	@echo
	@exit 1

endif # CONFIG_MODULES

###
# Cleaning is done on three levels.
# make clean     Delete most generated files
#                Leave enough to build external modules
# make mrproper  Delete the current configuration, and all generated files
# make distclean Remove editor backup files, patch leftover files and the like

# Directories & files removed with 'make clean'
CLEAN_DIRS  += $(MODVERDIR)

# Directories & files removed with 'make mrproper'
MRPROPER_DIRS  += include/config usr/include include/generated          \
                  arch/*/include/generated
MRPROPER_FILES += .config .config.old .version .old_version             \
                  include/linux/version.h                               \
		  Module.symvers tags TAGS cscope* GPATH GTAGS GRTAGS GSYMS

# clean - Delete most, but leave enough to build external modules
#
clean: rm-dirs  := $(CLEAN_DIRS)
clean: rm-files := $(CLEAN_FILES)
clean-dirs      := $(addprefix _clean_, . $(vmlinux-alldirs) Documentation samples)

PHONY += $(clean-dirs) clean archclean
$(clean-dirs):
	$(Q)$(MAKE) $(clean)=$(patsubst _clean_%,%,$@)

clean: archclean

# mrproper - Delete all generated files, including .config
#
mrproper: rm-dirs  := $(wildcard $(MRPROPER_DIRS))
mrproper: rm-files := $(wildcard $(MRPROPER_FILES))
mrproper-dirs      := $(addprefix _mrproper_,Documentation/DocBook scripts)

PHONY += $(mrproper-dirs) mrproper archmrproper
$(mrproper-dirs):
	$(Q)$(MAKE) $(clean)=$(patsubst _mrproper_%,%,$@)

mrproper: clean archmrproper $(mrproper-dirs)
	$(call cmd,rmdirs)
	$(call cmd,rmfiles)

# distclean
#
PHONY += distclean

distclean: mrproper
	@find $(srctree) $(RCS_FIND_IGNORE) \
		\( -name '*.orig' -o -name '*.rej' -o -name '*~' \
		-o -name '*.bak' -o -name '#*#' -o -name '.*.orig' \
		-o -name '.*.rej' \
		-o -name '*%' -o -name '.*.cmd' -o -name 'core' \) \
		-type f -print | xargs rm -f


# Packaging of the kernel to various formats
# ---------------------------------------------------------------------------
# rpm target kept for backward compatibility
package-dir	:= $(srctree)/scripts/package

%src-pkg: FORCE
	$(Q)$(MAKE) $(build)=$(package-dir) $@
%pkg: include/config/kernel.release FORCE
	$(Q)$(MAKE) $(build)=$(package-dir) $@
rpm: include/config/kernel.release FORCE
	$(Q)$(MAKE) $(build)=$(package-dir) $@


# Brief documentation of the typical targets used
# ---------------------------------------------------------------------------

boards := $(wildcard $(srctree)/arch/$(SRCARCH)/configs/*_defconfig)
boards := $(notdir $(boards))
board-dirs := $(dir $(wildcard $(srctree)/arch/$(SRCARCH)/configs/*/*_defconfig))
board-dirs := $(sort $(notdir $(board-dirs:/=)))

help:
	@echo  'Cleaning targets:'
	@echo  '  clean		  - Remove most generated files but keep the config and'
	@echo  '                    enough build support to build external modules'
	@echo  '  mrproper	  - Remove all generated files + config + various backup files'
	@echo  '  distclean	  - mrproper + remove editor backup and patch files'
	@echo  ''
	@echo  'Configuration targets:'
	@$(MAKE) -f $(srctree)/scripts/kconfig/Makefile help
	@echo  ''
	@echo  'Other generic targets:'
	@echo  '  all		  - Build all targets marked with [*]'
	@echo  '* vmlinux	  - Build the bare kernel'
	@echo  '* modules	  - Build all modules'
	@echo  '  modules_install - Install all modules to INSTALL_MOD_PATH (default: /)'
	@echo  '  firmware_install- Install all firmware to INSTALL_FW_PATH'
	@echo  '                    (default: $$(INSTALL_MOD_PATH)/lib/firmware)'
	@echo  '  dir/            - Build all files in dir and below'
	@echo  '  dir/file.[oisS] - Build specified target only'
	@echo  '  dir/file.lst    - Build specified mixed source/assembly target only'
	@echo  '                    (requires a recent binutils and recent build (System.map))'
	@echo  '  dir/file.ko     - Build module including final link'
	@echo  '  modules_prepare - Set up for building external modules'
	@echo  '  tags/TAGS	  - Generate tags file for editors'
	@echo  '  cscope	  - Generate cscope index'
	@echo  '  gtags           - Generate GNU GLOBAL index'
	@echo  '  kernelrelease	  - Output the release version string'
	@echo  '  kernelversion	  - Output the version stored in Makefile'
	@echo  '  headers_install - Install sanitised kernel headers to INSTALL_HDR_PATH'; \
	 echo  '                    (default: $(INSTALL_HDR_PATH))'; \
	 echo  ''
	@echo  'Static analysers'
	@echo  '  checkstack      - Generate a list of stack hogs'
	@echo  '  namespacecheck  - Name space analysis on compiled kernel'
	@echo  '  versioncheck    - Sanity check on version.h usage'
	@echo  '  includecheck    - Check for duplicate included header files'
	@echo  '  export_report   - List the usages of all exported symbols'
	@echo  '  headers_check   - Sanity check on exported headers'
	@echo  '  headerdep       - Detect inclusion cycles in headers'
	@$(MAKE) -f $(srctree)/scripts/Makefile.help checker-help
	@echo  ''
	@echo  'Kernel packaging:'
	@$(MAKE) $(build)=$(package-dir) help
	@echo  ''
	@echo  'Documentation targets:'
	@$(MAKE) -f $(srctree)/Documentation/DocBook/Makefile dochelp
	@echo  ''
	@echo  'Architecture specific targets ($(SRCARCH)):'
	@$(if $(archhelp),$(archhelp),\
		echo '  No architecture specific help defined for $(SRCARCH)')
	@echo  ''
	@$(if $(boards), \
		$(foreach b, $(boards), \
		printf "  %-24s - Build for %s\\n" $(b) $(subst _defconfig,,$(b));) \
		echo '')
	@$(if $(board-dirs), \
		$(foreach b, $(board-dirs), \
		printf "  %-16s - Show %s-specific targets\\n" help-$(b) $(b);) \
		printf "  %-16s - Show all of the above\\n" help-boards; \
		echo '')

	@echo  '  make V=0|1 [targets] 0 => quiet build (default), 1 => verbose build'
	@echo  '  make V=2   [targets] 2 => give reason for rebuild of target'
	@echo  '  make O=dir [targets] Locate all output files in "dir", including .config'
	@echo  '  make C=1   [targets] Check all c source with $$CHECK (sparse by default)'
	@echo  '  make C=2   [targets] Force check of all c source with $$CHECK'
	@echo  '  make RECORDMCOUNT_WARN=1 [targets] Warn about ignored mcount sections'
	@echo  '  make W=n   [targets] Enable extra gcc checks, n=1,2,3 where'
	@echo  '		1: warnings which may be relevant and do not occur too often'
	@echo  '		2: warnings which occur quite often but may still be relevant'
	@echo  '		3: more obscure warnings, can most likely be ignored'
	@echo  '		Multiple levels can be combined with W=12 or W=123'
	@echo  ''
	@echo  'Execute "make" or "make all" to build all targets marked with [*] '
	@echo  'For further info see the ./README file'


help-board-dirs := $(addprefix help-,$(board-dirs))

help-boards: $(help-board-dirs)

boards-per-dir = $(notdir $(wildcard $(srctree)/arch/$(SRCARCH)/configs/$*/*_defconfig))

$(help-board-dirs): help-%:
	@echo  'Architecture specific targets ($(SRCARCH) $*):'
	@$(if $(boards-per-dir), \
		$(foreach b, $(boards-per-dir), \
		printf "  %-24s - Build for %s\\n" $*/$(b) $(subst _defconfig,,$(b));) \
		echo '')


# Documentation targets
# ---------------------------------------------------------------------------
%docs: scripts_basic FORCE
	$(Q)$(MAKE) $(build)=scripts build_docproc
	$(Q)$(MAKE) $(build)=Documentation/DocBook $@

else # KBUILD_EXTMOD

###
# External module support.
# When building external modules the kernel used as basis is considered
# read-only, and no consistency checks are made and the make
# system is not used on the basis kernel. If updates are required
# in the basis kernel ordinary make commands (without M=...) must
# be used.
#
# The following are the only valid targets when building external
# modules.
# make M=dir clean     Delete all automatically generated files
# make M=dir modules   Make all modules in specified dir
# make M=dir	       Same as 'make M=dir modules'
# make M=dir modules_install
#                      Install the modules built in the module directory
#                      Assumes install directory is already created

# We are always building modules
KBUILD_MODULES := 1
PHONY += crmodverdir
crmodverdir:
	$(cmd_crmodverdir)

PHONY += $(objtree)/Module.symvers
$(objtree)/Module.symvers:
	@test -e $(objtree)/Module.symvers || ( \
	echo; \
	echo "  WARNING: Symbol version dump $(objtree)/Module.symvers"; \
	echo "           is missing; modules will have no dependencies and modversions."; \
	echo )

module-dirs := $(addprefix _module_,$(KBUILD_EXTMOD))
PHONY += $(module-dirs) modules
$(module-dirs): crmodverdir $(objtree)/Module.symvers
	$(Q)$(MAKE) $(build)=$(patsubst _module_%,%,$@)

modules: $(module-dirs)
	@$(kecho) '  Building modules, stage 2.';
	$(Q)$(MAKE) -f $(srctree)/scripts/Makefile.modpost

PHONY += modules_install
modules_install: _emodinst_ _emodinst_post

install-dir := $(if $(INSTALL_MOD_DIR),$(INSTALL_MOD_DIR),extra)
PHONY += _emodinst_
_emodinst_:
	$(Q)mkdir -p $(MODLIB)/$(install-dir)
	$(Q)$(MAKE) -f $(srctree)/scripts/Makefile.modinst

PHONY += _emodinst_post
_emodinst_post: _emodinst_
	$(call cmd,depmod)

clean-dirs := $(addprefix _clean_,$(KBUILD_EXTMOD))

PHONY += $(clean-dirs) clean
$(clean-dirs):
	$(Q)$(MAKE) $(clean)=$(patsubst _clean_%,%,$@)

clean:	rm-dirs := $(MODVERDIR)
clean: rm-files := $(KBUILD_EXTMOD)/Module.symvers

help:
	@echo  '  Building external modules.'
	@echo  '  Syntax: make -C path/to/kernel/src M=$$PWD target'
	@echo  ''
	@echo  '  modules         - default target, build the module(s)'
	@echo  '  modules_install - install the module'
	@echo  '  clean           - remove generated files in module directory only'
	@echo  ''

# Dummies...
PHONY += prepare scripts
prepare: ;
scripts: ;
endif # KBUILD_EXTMOD

clean: $(clean-dirs)
	$(Q)$(CONFIG_SHELL) $(srctree)/scripts/link-vmlinux.sh clean
	$(call cmd,rmdirs)
	$(call cmd,rmfiles)
	@find $(if $(KBUILD_EXTMOD), $(KBUILD_EXTMOD), .) $(RCS_FIND_IGNORE) \
		\( -name '*.[oas]' -o -name '*.ko' -o -name '.*.cmd' \
		-o -name '.*.d' -o -name '.*.tmp' -o -name '*.mod.c' \
		-o -name '*.symtypes' -o -name 'modules.order' \
		-o -name modules.builtin -o -name '.tmp_*.o.*' \
		-o -name '*.gcno' \) -type f -print | xargs rm -f

# Generate tags for editors
# ---------------------------------------------------------------------------
quiet_cmd_tags = GEN     $@
      cmd_tags = $(CONFIG_SHELL) $(srctree)/scripts/tags.sh $@

tags TAGS cscope gtags: FORCE
	$(call cmd,tags)

# Scripts to check various things for consistency
# ---------------------------------------------------------------------------

PHONY += includecheck versioncheck coccicheck namespacecheck export_report

includecheck:
	find $(srctree)/* $(RCS_FIND_IGNORE) \
		-name '*.[hcS]' -type f -print | sort \
		| xargs $(PERL) -w $(srctree)/scripts/checkincludes.pl

versioncheck:
	find $(srctree)/* $(RCS_FIND_IGNORE) \
		-name '*.[hcS]' -type f -print | sort \
		| xargs $(PERL) -w $(srctree)/scripts/checkversion.pl

coccicheck:
	$(Q)$(CONFIG_SHELL) $(srctree)/scripts/$@

namespacecheck:
	$(PERL) $(srctree)/scripts/namespace.pl

export_report:
	$(PERL) $(srctree)/scripts/export_report.pl

endif #ifeq ($(config-targets),1)
endif #ifeq ($(mixed-targets),1)

PHONY += checkstack kernelrelease kernelversion

# UML needs a little special treatment here.  It wants to use the host
# toolchain, so needs $(SUBARCH) passed to checkstack.pl.  Everyone
# else wants $(ARCH), including people doing cross-builds, which means
# that $(SUBARCH) doesn't work here.
ifeq ($(ARCH), um)
CHECKSTACK_ARCH := $(SUBARCH)
else
CHECKSTACK_ARCH := $(ARCH)
endif
checkstack:
	$(OBJDUMP) -d vmlinux $$(find . -name '*.ko') | \
	$(PERL) $(src)/scripts/checkstack.pl $(CHECKSTACK_ARCH)

kernelrelease:
	@echo "$(KERNELVERSION)$$($(CONFIG_SHELL) $(srctree)/scripts/setlocalversion $(srctree))"

kernelversion:
	@echo $(KERNELVERSION)

# Clear a bunch of variables before executing the submake
tools/: FORCE
	$(Q)$(MAKE) LDFLAGS= MAKEFLAGS= -C $(src)/tools/

tools/%: FORCE
	$(Q)$(MAKE) LDFLAGS= MAKEFLAGS= -C $(src)/tools/ $*

# Single targets
# ---------------------------------------------------------------------------
# Single targets are compatible with:
# - build with mixed source and output
# - build with separate output dir 'make O=...'
# - external modules
#
#  target-dir => where to store outputfile
#  build-dir  => directory in kernel source tree to use

ifeq ($(KBUILD_EXTMOD),)
        build-dir  = $(patsubst %/,%,$(dir $@))
        target-dir = $(dir $@)
else
        zap-slash=$(filter-out .,$(patsubst %/,%,$(dir $@)))
        build-dir  = $(KBUILD_EXTMOD)$(if $(zap-slash),/$(zap-slash))
        target-dir = $(if $(KBUILD_EXTMOD),$(dir $<),$(dir $@))
endif

%.s: %.c prepare scripts FORCE
	$(Q)$(MAKE) $(build)=$(build-dir) $(target-dir)$(notdir $@)
%.i: %.c prepare scripts FORCE
	$(Q)$(MAKE) $(build)=$(build-dir) $(target-dir)$(notdir $@)
%.o: %.c prepare scripts FORCE
	$(Q)$(MAKE) $(build)=$(build-dir) $(target-dir)$(notdir $@)
%.lst: %.c prepare scripts FORCE
	$(Q)$(MAKE) $(build)=$(build-dir) $(target-dir)$(notdir $@)
%.s: %.S prepare scripts FORCE
	$(Q)$(MAKE) $(build)=$(build-dir) $(target-dir)$(notdir $@)
%.o: %.S prepare scripts FORCE
	$(Q)$(MAKE) $(build)=$(build-dir) $(target-dir)$(notdir $@)
%.symtypes: %.c prepare scripts FORCE
	$(Q)$(MAKE) $(build)=$(build-dir) $(target-dir)$(notdir $@)

# Modules
/: prepare scripts FORCE
	$(cmd_crmodverdir)
	$(Q)$(MAKE) KBUILD_MODULES=$(if $(CONFIG_MODULES),1) \
	$(build)=$(build-dir)
%/: prepare scripts FORCE
	$(cmd_crmodverdir)
	$(Q)$(MAKE) KBUILD_MODULES=$(if $(CONFIG_MODULES),1) \
	$(build)=$(build-dir)
%.ko: prepare scripts FORCE
	$(cmd_crmodverdir)
	$(Q)$(MAKE) KBUILD_MODULES=$(if $(CONFIG_MODULES),1)   \
	$(build)=$(build-dir) $(@:.ko=.o)
	$(Q)$(MAKE) -f $(srctree)/scripts/Makefile.modpost

# FIXME Should go into a make.lib or something 
# ===========================================================================

quiet_cmd_rmdirs = $(if $(wildcard $(rm-dirs)),CLEAN   $(wildcard $(rm-dirs)))
      cmd_rmdirs = rm -rf $(rm-dirs)

quiet_cmd_rmfiles = $(if $(wildcard $(rm-files)),CLEAN   $(wildcard $(rm-files)))
      cmd_rmfiles = rm -f $(rm-files)

# Run depmod only if we have System.map and depmod is executable
quiet_cmd_depmod = DEPMOD  $(KERNELRELEASE)
      cmd_depmod = $(CONFIG_SHELL) $(srctree)/scripts/depmod.sh $(DEPMOD) \
                   $(KERNELRELEASE)

# Create temporary dir for module support files
# clean it up only when building all modules
cmd_crmodverdir = $(Q)mkdir -p $(MODVERDIR) \
                  $(if $(KBUILD_MODULES),; rm -f $(MODVERDIR)/*)

# read all saved command lines

targets := $(wildcard $(sort $(targets)))
cmd_files := $(wildcard .*.cmd $(foreach f,$(targets),$(dir $(f)).$(notdir $(f)).cmd))

ifneq ($(cmd_files),)
  $(cmd_files): ;	# Do not try to update included dependency files
  include $(cmd_files)
endif

# Shorthand for $(Q)$(MAKE) -f scripts/Makefile.clean obj=dir
# Usage:
# $(Q)$(MAKE) $(clean)=dir
clean := -f $(if $(KBUILD_SRC),$(srctree)/)scripts/Makefile.clean obj

endif	# skip-makefile

PHONY += FORCE
FORCE:

# Declare the contents of the .PHONY variable as phony.  We keep that
# information in a variable so we can use it in if_changed and friends.
.PHONY: $(PHONY)<|MERGE_RESOLUTION|>--- conflicted
+++ resolved
@@ -1,11 +1,7 @@
 VERSION = 3
 PATCHLEVEL = 5
 SUBLEVEL = 0
-<<<<<<< HEAD
-EXTRAVERSION = -rc2
-=======
 EXTRAVERSION = -rc5
->>>>>>> ce5c1fe9
 NAME = Saber-toothed Squirrel
 
 # *DOCUMENTATION*
