--- conflicted
+++ resolved
@@ -799,23 +799,17 @@
 	list_del_rcu(&sta->list);
 
 	mutex_lock(&local->key_mtx);
-<<<<<<< HEAD
-	for (i = 0; i < NUM_DEFAULT_KEYS; i++)
+	for (i = 0; i < NUM_DEFAULT_KEYS; i++) {
 		__ieee80211_key_free(key_mtx_dereference(local, sta->gtk[i]),
 				     true);
-	if (sta->ptk)
+		have_key = true;
+	}
+	if (sta->ptk) {
 		__ieee80211_key_free(key_mtx_dereference(local, sta->ptk),
 				     true);
-=======
-	for (i = 0; i < NUM_DEFAULT_KEYS; i++) {
-		__ieee80211_key_free(key_mtx_dereference(local, sta->gtk[i]));
 		have_key = true;
 	}
-	if (sta->ptk) {
-		__ieee80211_key_free(key_mtx_dereference(local, sta->ptk));
-		have_key = true;
-	}
->>>>>>> 3658f360
+
 	mutex_unlock(&local->key_mtx);
 
 	if (!have_key)
